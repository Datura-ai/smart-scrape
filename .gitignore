--- conflicted
+++ resolved
@@ -9,13 +9,9 @@
 wandb/
 
 .vscode
-<<<<<<< HEAD
-venv
-.idea
-=======
+
 venv/
 .idea/
->>>>>>> 9b62404a
 
 state.json
 
