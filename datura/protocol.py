import pydantic
import bittensor as bt
import typing
import json
import asyncio
from typing import List, Dict, Optional, Any
from starlette.responses import StreamingResponse
from pydantic import BaseModel
from enum import Enum
from aiohttp import ClientResponse
import traceback
from datura.services.twitter_utils import TwitterUtils
from datura.services.web_search_utils import WebSearchUtils
<<<<<<< HEAD
import traceback
from sentence_transformers import SentenceTransformer
import torch
=======
from datura.synapse import Synapse, StreamingSynapse
>>>>>>> 65edd0dd


class IsAlive(Synapse):
    answer: typing.Optional[str] = None
    completion: str = pydantic.Field(
        "",
        title="Completion",
        description="Completion status of the current StreamPrompting object. This attribute is mutable and can be updated.",
    )


class TwitterPromptAnalysisResult(BaseModel):
    api_params: Dict[str, Any] = {}
    keywords: List[str] = []
    hashtags: List[str] = []
    user_mentions: List[str] = []

    def fill(self, response: Dict[str, Any]):
        if "api_params" in response:
            self.api_params = response["api_params"]
        if "keywords" in response:
            self.keywords = response["keywords"]
        if "hashtags" in response:
            self.hashtags = response["hashtags"]
        if "user_mentions" in response:
            self.user_mentions = response["user_mentions"]

    def __str__(self):
        return f"Query String: {self.api_params}, Keywords: {self.keywords}, Hashtags: {self.hashtags}, User Mentions: {self.user_mentions}"


class TwitterScraperMedia(BaseModel):
    media_url: str = ""
    type: str = ""


class TwitterScraperUser(BaseModel):
    id: Optional[str] = None
    url: Optional[str] = None
    name: Optional[str] = None
    username: Optional[str] = None
    created_at: Optional[str] = None
    # Only available in scraped tweets
    description: Optional[str] = None
    favourites_count: Optional[int] = 0
    followers_count: Optional[int] = 0
    listed_count: Optional[int] = 0
    media_count: Optional[int] = 0
    profile_image_url: Optional[str] = None
    statuses_count: Optional[int] = 0
    verified: Optional[bool] = False


class TwitterScraperTweet(BaseModel):
    # Available in both, scraped and api based tweets.
    user: Optional[TwitterScraperUser] = TwitterScraperUser()
    id: Optional[str]
    text: Optional[str]
    reply_count: Optional[int] = None
    retweet_count: Optional[int] = None
    like_count: Optional[int] = None
    view_count: Optional[int] = None
    quote_count: Optional[int] = None
    impression_count: Optional[int] = None
    bookmark_count: Optional[int] = None
    url: Optional[str]
    created_at: Optional[str]
    media: Optional[List[TwitterScraperMedia]] = []

    # Only available in scraped tweets
    is_quote_tweet: Optional[bool]
    is_retweet: Optional[bool]


class ScraperTextRole(str, Enum):
    INTRO = "intro"
    TWITTER_SUMMARY = "twitter_summary"
    SEARCH_SUMMARY = "search_summary"
    DISCORD_SUMMARY = "discord_summary"
    REDDIT_SUMMARY = "reddit_summary"
    HACKER_NEWS_SUMMARY = "hacker_news_summary"
    BITTENSOR_SUMMARY = "bittensor_summary"
    SUBNETS_SOURCE_CODE_SUMMARY = "subnets_source_code_summary"
    FINAL_SUMMARY = "summary"


class ResultType(str, Enum):
    ONLY_LINKS = "ONLY_LINKS"
    LINKS_WITH_SUMMARIES = "LINKS_WITH_SUMMARIES"
    LINKS_WITH_FINAL_SUMMARY = "LINKS_WITH_FINAL_SUMMARY"


class Model(str, Enum):
    NOVA = "NOVA"
    ORBIT = "ORBIT"
    HORIZON = "HORIZON"


class ScraperStreamingSynapse(StreamingSynapse):

    prompt: str = pydantic.Field(
        ...,
        title="Prompt",
        description="The initial input or question provided by the user to guide the scraping and data collection process.",
        allow_mutation=False,
    )

    completion: str = pydantic.Field(
        "",
        title="Completion",
        description="Completion status of the current StreamPrompting object. This attribute is mutable and can be updated.",
    )

    # required_hash_fields: List[str] = pydantic.Field(
    #     ["messages"],
    #     title="Required Hash Fields",
    #     description="A list of required fields for the hash.",
    #     allow_mutation=False,
    # )

    # seed: int = pydantic.Field(
    #     "",
    #     title="Seed",
    #     description="Seed for text generation. This attribute is immutable and cannot be updated.",
    # )

    model: Model = pydantic.Field(
        Model.NOVA,
        title="model",
        description="The model to define the max execution time.",
    )

    tools: Optional[List[str]] = pydantic.Field(
        default_factory=list,
        title="Tools",
        description="A list of tools specified by user to use to answer question.",
    )

    start_date: Optional[str] = pydantic.Field(
        None,
        title="Start Date",
        description="The start date for the search query.",
    )

    end_date: Optional[str] = pydantic.Field(
        None,
        title="End Date",
        description="The end date for the search query.",
    )

    date_filter_type: Optional[str] = pydantic.Field(
        None,
        title="Date filter enum",
        description="The date filter enum.",
    )

    language: Optional[str] = pydantic.Field(
        "en",
        title="Language",
        description="Language specified by user.",
    )

    region: Optional[str] = pydantic.Field(
        "us",
        title="Region",
        description="Region specified by user.",
    )

    google_date_filter: Optional[str] = pydantic.Field(
        "qdr:w",
        title="Date Filter",
        description="Date filter specified by user.",
    )

    validator_tweets: Optional[List[TwitterScraperTweet]] = pydantic.Field(
        default_factory=list,
        title="tweets",
        description="Fetched Tweets Data.",
    )

    validator_links: Optional[List[Dict]] = pydantic.Field(
        default_factory=list, title="Links", description="Fetched Links Data."
    )

    miner_tweets: Optional[List[Dict[str, Any]]] = pydantic.Field(
        default_factory=list,
        title="Miner Tweets",
        description="Optional JSON object containing tweets data from the miner.",
    )

    search_completion_links: Optional[List[str]] = pydantic.Field(
        default_factory=list,
        title="Links Content",
        description="A list of links extracted from search summary text.",
    )

    completion_links: Optional[List[str]] = pydantic.Field(
        default_factory=list,
        title="Links Content",
        description="A list of JSON objects representing the extracted links content from the tweets.",
    )

    search_results: Optional[Any] = pydantic.Field(
        default_factory=dict,
        title="Search Results",
        description="Optional JSON object containing search results from SERP",
    )

    google_news_search_results: Optional[Any] = pydantic.Field(
        default_factory=dict,
        title="Google News Search Results",
        description="Optional JSON object containing search results from SERP Google News",
    )

    google_image_search_results: Optional[Any] = pydantic.Field(
        default_factory=dict,
        title="Google Image Search Results",
        description="Optional JSON object containing image search results from SERP Google",
    )

    wikipedia_search_results: Optional[Any] = pydantic.Field(
        default_factory=dict,
        title="Wikipedia Search Results",
        description="Optional JSON object containing search results from Wikipedia",
    )

    youtube_search_results: Optional[Any] = pydantic.Field(
        default_factory=dict,
        title="YouTube Search Results",
        description="Optional JSON object containing search results from YouTube",
    )

    arxiv_search_results: Optional[Any] = pydantic.Field(
        default_factory=dict,
        title="Arxiv Search Results",
        description="Optional JSON object containing search results from Arxiv",
    )

    reddit_search_results: Optional[Any] = pydantic.Field(
        default_factory=dict,
        title="Reddit Search Results",
        description="Optional JSON object containing search results from Reddit",
    )

    hacker_news_search_results: Optional[Any] = pydantic.Field(
        default_factory=dict,
        title="Hacker News Search Results",
        description="Optional JSON object containing search results from Hacker News",
    )

    discord_search_results: Optional[Any] = pydantic.Field(
        default_factory=dict,
        title="Discord Search Results",
        description="Optional JSON object containing search results from Discord",
    )

    bittensor_docs_results: Optional[Any] = pydantic.Field(
        default_factory=dict,
        title="Bittensor Docs Search Results",
        description="Optional JSON object containing search results from Bittensor Docs",
    )

    subnets_source_code_result: Optional[Any] = pydantic.Field(
        default_factory=dict,
        title="Subnets Source Code Search Results",
        description="Optional JSON object containing search results from Subnets Source Code",
    )

    text_chunks: Optional[Dict[str, List[str]]] = pydantic.Field(
        default_factory=dict,
        title="Text Chunks",
    )

    @property
    def texts(self) -> Dict[str, str]:
        """Returns a dictionary of texts, containing a role (twitter summary, search summary, reddit summary, hacker news summary, final summary) and content."""
        texts = {}

        for key in self.text_chunks:
            texts[key] = "".join(self.text_chunks[key])

        return texts

    response_order: Optional[str] = pydantic.Field(
        "",
        title="Response Order",
        description="Preffered order type of response, by default it will be SUMMARY_FIRST",
    )

    max_execution_time: Optional[int] = pydantic.Field(
        None,
        title="Max Execution Time (timeout)",
        description="Maximum time to execute concrete request",
    )

    max_items: Optional[int] = pydantic.Field(
        None,
        title="Max Results",
        description="The maximum number of results to be returned per query",
    )

    query_type: Optional[str] = pydantic.Field(
        None,
        title="Query Type",
        description="Query indicator, organic or synthetic",
    )

    result_type: ResultType = pydantic.Field(
        ResultType.ONLY_LINKS,
        title="result_type",
        description="The result type for miners",
    )

    def set_tweets(self, data: any):
        self.tweets = data

    def get_twitter_completion(self) -> Optional[str]:
        return self.texts.get(ScraperTextRole.TWITTER_SUMMARY.value, "")

    def get_search_completion(self) -> Dict[str, str]:
        """Gets the search completion text from the texts dictionary based on tools used."""

        completions = {}

        if any(
            tool in self.tools
            for tool in [
                "Google Search",
                "Google News Search",
                "Wikipedia Search",
                "Youtube Search",
                "ArXiv Search",
            ]
        ):
            search_summary = self.texts.get(
                ScraperTextRole.SEARCH_SUMMARY.value, ""
            ).strip()
            completions[ScraperTextRole.SEARCH_SUMMARY.value] = search_summary

        if "Reddit Search" in self.tools:
            reddit_summary = self.texts.get(
                ScraperTextRole.REDDIT_SUMMARY.value, ""
            ).strip()
            completions[ScraperTextRole.REDDIT_SUMMARY.value] = reddit_summary

        if "Hacker News Search" in self.tools:
            hacker_news_summary = self.texts.get(
                ScraperTextRole.HACKER_NEWS_SUMMARY.value, ""
            ).strip()
            completions[ScraperTextRole.HACKER_NEWS_SUMMARY.value] = hacker_news_summary

        links_per_completion = 10
        links_expected = len(completions) * links_per_completion

        return completions, links_expected

    def get_all_completions(self) -> Dict[str, str]:
        completions, _ = self.get_search_completion()

        if "Twitter Search" in self.tools:
            completions[ScraperTextRole.TWITTER_SUMMARY.value] = (
                self.get_twitter_completion()
            )

        return completions

    def get_search_links(self) -> List[str]:
        """Extracts web links from each summary making sure to filter by domain for each tool used.
        In Reddit and Hacker News Search, the links are filtered by domains.
        In search summary part, if Google Search or Google News Search is used, the links are allowed from any domain,
        Otherwise search summary will only look for Wikipedia, ArXiv, Youtube links.
        Returns list of all links and links per each summary role.
        """

        completions, _ = self.get_search_completion()
        all_links = []
        links_per_summary = {}

        for key, value in completions.items():
            links = []

            if key == ScraperTextRole.REDDIT_SUMMARY.value:
                links.extend(WebSearchUtils.find_links_by_domain(value, "reddit.com"))
            elif key == ScraperTextRole.HACKER_NEWS_SUMMARY.value:
                links.extend(
                    WebSearchUtils.find_links_by_domain(value, "news.ycombinator.com")
                )
            elif key == ScraperTextRole.SEARCH_SUMMARY.value:
                if any(
                    tool in self.tools
                    for tool in ["Google Search", "Google News Search"]
                ):
                    links.extend(WebSearchUtils.find_links(value))
                else:
                    if "Wikipedia Search" in self.tools:
                        links.extend(
                            WebSearchUtils.find_links_by_domain(value, "wikipedia.org")
                        )
                    if "ArXiv Search" in self.tools:
                        links.extend(
                            WebSearchUtils.find_links_by_domain(value, "arxiv.org")
                        )
                    if "Youtube Search" in self.tools:
                        links.extend(
                            WebSearchUtils.find_links_by_domain(value, "youtube.com")
                        )

            all_links.extend(links)
            links_per_summary[key] = links

        return all_links, links_per_summary

    async def process_streaming_response(self, response: StreamingResponse):
        if self.completion is None:
            self.completion = ""

        buffer = ""  # Initialize an empty buffer to accumulate data across chunks

        try:
            async for chunk in response.content.iter_any():
                chunk_str = chunk.decode("utf-8", errors="ignore")

                # Attempt to parse the chunk as JSON, updating the buffer with remaining incomplete JSON data
                json_objects, buffer = extract_json_chunk(
                    chunk_str, response, self.axon.hotkey, buffer
                )
                for json_data in json_objects:
                    content_type = json_data.get("type")

                    if content_type == "text":
                        text_content = json_data.get("content", "")
                        role = json_data.get("role")

                        if role not in self.text_chunks:
                            self.text_chunks[role] = []

                        self.text_chunks[role].append(text_content)

                        yield json.dumps(
                            {"type": "text", "role": role, "content": text_content}
                        )

                    elif content_type == "completion":
                        completion = json_data.get("content", "")
                        self.completion = completion

                        yield json.dumps({"type": "completion", "content": completion})

                    elif content_type == "tweets":
                        tweets_json = json_data.get("content", "[]")
                        self.miner_tweets = tweets_json
                        yield json.dumps({"type": "tweets", "content": tweets_json})

                    elif content_type == "search":
                        search_json = json_data.get("content", "{}")
                        self.search_results = search_json
                        yield json.dumps({"type": "search", "content": search_json})

                    elif content_type == "google_search_news":
                        search_json = json_data.get("content", "{}")
                        self.google_news_search_results = search_json
                        yield json.dumps(
                            {"type": "google_search_news", "content": search_json}
                        )

                    elif content_type == "wikipedia_search":
                        search_json = json_data.get("content", "{}")
                        self.wikipedia_search_results = search_json
                        yield json.dumps(
                            {"type": "wikipedia_search", "content": search_json}
                        )

                    elif content_type == "youtube_search":
                        search_json = json_data.get("content", "{}")
                        self.youtube_search_results = search_json
                        yield json.dumps(
                            {"type": "youtube_search", "content": search_json}
                        )

                    elif content_type == "arxiv_search":
                        search_json = json_data.get("content", "{}")
                        self.arxiv_search_results = search_json
                        yield json.dumps(
                            {"type": "arxiv_search", "content": search_json}
                        )

                    elif content_type == "reddit_search":
                        search_json = json_data.get("content", "{}")
                        self.reddit_search_results = search_json
                        yield json.dumps(
                            {"type": "reddit_search", "content": search_json}
                        )

                    elif content_type == "hacker_news_search":
                        search_json = json_data.get("content", "{}")
                        self.hacker_news_search_results = search_json
                        yield json.dumps(
                            {"type": "hacker_news_search", "content": search_json}
                        )

                    elif content_type == "discord_search":
                        search_json = json_data.get("content", "{}")
                        self.discord_search_results = search_json
                        yield json.dumps(
                            {"type": "discord_search", "content": search_json}
                        )

                    elif content_type == "bittensor_docs_search":
                        search_json = json_data.get("content", "{}")
                        self.bittensor_docs_results = search_json
                        yield json.dumps(
                            {"type": "bittensor_docs_search", "content": search_json}
                        )

                    elif content_type == "subnets_source_code_search":
                        search_json = json_data.get("content", "{}")
                        self.subnets_source_code_result = search_json
                        yield json.dumps(
                            {
                                "type": "subnets_source_code_search",
                                "content": search_json,
                            }
                        )

                    elif content_type == "google_image_search":
                        search_json = json_data.get("content", "{}")
                        self.google_image_search_results = search_json
                        yield json.dumps(
                            {"type": "google_image_search", "content": search_json}
                        )
        except json.JSONDecodeError as e:
            port = response.real_url.port
            host = response.real_url.host
            hotkey = self.axon.hotkey
            bt.logging.debug(
                f"process_streaming_response: Host: {host}:{port}, hotkey: {hotkey}, ERROR: json.JSONDecodeError: {e}, "
            )
        except (TimeoutError, asyncio.exceptions.TimeoutError) as e:
            port = response.real_url.port
            host = response.real_url.host
            hotkey = self.axon.hotkey
            print(
                f"process_streaming_response TimeoutError: Host: {host}:{port}, hotkey: {hotkey}, Error: {e}"
            )
        except Exception as e:
            port = response.real_url.port
            host = response.real_url.host
            hotkey = self.axon.hotkey
            error_details = traceback.format_exc()
            bt.logging.debug(
                f"process_streaming_response: Host: {host}:{port}, hotkey: {hotkey}, ERROR: {e}, DETAILS: {error_details}, chunk: {chunk}"
            )

    def deserialize(self) -> str:
        return self.completion

    def extract_response_json(self, response: ClientResponse) -> dict:
        headers = {
            k.decode("utf-8"): v.decode("utf-8")
            for k, v in response.__dict__["_raw_headers"]
        }

        def extract_info(prefix):
            return {
                key.split("_")[-1]: value
                for key, value in headers.items()
                if key.startswith(prefix)
            }

        completion_links = TwitterUtils().find_twitter_links(self.completion)
        search_completion_links, _ = self.get_search_links()

        return {
            "name": headers.get("name", ""),
            "timeout": float(headers.get("timeout", 0)),
            "total_size": int(headers.get("total_size", 0)),
            "header_size": int(headers.get("header_size", 0)),
            "dendrite": extract_info("bt_header_dendrite"),
            "axon": extract_info("bt_header_axon"),
            "prompt": self.prompt,
            # "model": self.model,
            "completion": self.completion,
            "miner_tweets": self.miner_tweets,
            "search_results": self.search_results,
            "google_news_search_results": self.google_news_search_results,
            "wikipedia_search_results": self.wikipedia_search_results,
            "youtube_search_results": self.youtube_search_results,
            "arxiv_search_results": self.arxiv_search_results,
            "hacker_news_search_results": self.hacker_news_search_results,
            "reddit_search_results": self.reddit_search_results,
            # "prompt_analysis": self.prompt_analysis.dict(),
            "completion_links": completion_links,
            "search_completion_links": search_completion_links,
            "texts": self.texts,
            "start_date": self.start_date,
            "end_date": self.end_date,
            "date_filter_type": self.date_filter_type,
            "tools": self.tools,
            "max_execution_time": self.max_execution_time,
            "text_chunks": self.text_chunks,
            "result_type": self.result_type,
            "model": self.model,
            "max_items": self.max_items,
            "language": self.language,
            "region": self.region,
        }

    class Config:
        arbitrary_types_allowed = True


def extract_json_chunk(chunk, response, hotkey, buffer=""):
    """
    Extracts JSON objects from a chunk of data, handling cases where JSON objects are split across multiple chunks.

    :param chunk: The current chunk of data to process.
    :param response: The response object, used for logging.
    :param buffer: A buffer holding incomplete JSON data from previous chunks.
    :return: A tuple containing a list of extracted JSON objects and the updated buffer.
    """
    buffer += chunk  # Add the current chunk to the buffer
    json_objects = []

    while True:
        try:
            json_obj, end = json.JSONDecoder(strict=False).raw_decode(buffer)
            json_objects.append(json_obj)
            buffer = buffer[end:]
        except json.JSONDecodeError as e:
            if e.pos == len(buffer):
                # Reached the end of the buffer without finding a complete JSON object
                break
            elif e.msg.startswith("Unterminated string"):
                # Incomplete JSON object at the end of the chunk
                break
            else:
                # Invalid JSON data encountered
                port = response.real_url.port
                host = response.real_url.host
                bt.logging.debug(
                    f"Host: {host}:{port}; hotkey: {hotkey}; Failed to decode JSON object: {e} from {buffer}"
                )
                break

    return json_objects, buffer


class WebSearchResult(BaseModel):
    title: str
    snippet: str
    link: str
    date: str
    source: str
    author: Optional[str] = None
    image: Optional[str] = None
    favicon: Optional[str] = None
    highlights: List[str]


class WebSearchResultList(BaseModel):
    data: List[WebSearchResult]
<<<<<<< HEAD

=======
>>>>>>> 65edd0dd


class SearchSynapse(Synapse):
    """A class to represent search api synapse"""

    query: str = pydantic.Field(
        "",
        title="query",
        description="The query to run tools with. Example: 'What are the recent sport events?'. Immutable.",
        allow_mutation=False,
    )

    tools: List[str] = pydantic.Field(
        default_factory=list,
        title="Tools",
        description="A list of tools specified by user to fetch data from. Immutable."
        "Available tools are: Google Search, Google Image Search, Hacker News Search, Reddit Search",
        allow_mutation=False,
    )

    uid: Optional[int] = pydantic.Field(
        None,
        title="UID",
        description="Optional miner uid to run. If not provided, a random miner will be selected. Immutable.",
        allow_mutation=False,
    )

    results: Optional[Dict[str, Any]] = pydantic.Field(
        default_factory=dict,
        title="Tool result dictionary",
        description="A dictionary of tool results where key is tool name and value is the result. Example: {'Google Search': {}, 'Google Image Search': {} }",
    )

    def deserialize(self) -> str:
        return self


<<<<<<< HEAD
class WebSearchSynapse(bt.Synapse):
=======
class WebSearchSynapse(Synapse):
>>>>>>> 65edd0dd
    """A class to represent web search synapse"""

    query: str = pydantic.Field(
        "",
        title="Query",
        description="The query string to fetch results for. Example: 'latest news on AI'. Immutable.",
        allow_mutation=False,
    )

    num: int = pydantic.Field(
        10,
        title="Number of Results",
        description="The maximum number of results to fetch. Immutable.",
        allow_mutation=False,
    )

    start: int = pydantic.Field(
        0,
        title="Start Index",
        description="The number of results to skip (used for pagination). Immutable.",
        allow_mutation=False,
    )

    max_execution_time: Optional[int] = pydantic.Field(
        None,
        title="Max Execution Time (timeout)",
        description="Maximum time to execute concrete request",
    )

    results: Optional[List[WebSearchResult]] = pydantic.Field(
        default_factory=list,
        title="Web",
        description="Fetched Web Data.",
    )

    def deserialize(self) -> str:
        return self


<<<<<<< HEAD
class TwitterSearchSynapse(bt.Synapse):
=======
class TwitterSearchSynapse(Synapse):
>>>>>>> 65edd0dd
    """A class to represent Twitter Advanced Search Synapse"""

    query: str = pydantic.Field(
        ...,
        title="Query",
        description="Search query string, e.g., 'from:user bitcoin'.",
        allow_mutation=False,
    )

    sort: Optional[str] = pydantic.Field(
        None,
        title="Sort",
        description="Sort by 'Top' or 'Latest'.",
        allow_mutation=False,
    )

    start_date: Optional[str] = pydantic.Field(
        None,
        title="Start Date",
        description="Start date in UTC (e.g., '2021-12-31').",
        allow_mutation=False,
    )

    end_date: Optional[str] = pydantic.Field(
        None,
        title="End Date",
        description="End date in UTC (e.g., '2021-12-31').",
        allow_mutation=False,
    )

    lang: Optional[str] = pydantic.Field(
        None,
        title="Language",
        description="Language filter (e.g., 'en').",
        allow_mutation=False,
    )

    verified: Optional[bool] = pydantic.Field(
        None,
        title="Verified",
        description="Filter for verified accounts.",
        allow_mutation=False,
    )

    blue_verified: Optional[bool] = pydantic.Field(
        None,
        title="Blue Verified",
        description="Filter for blue verified accounts.",
        allow_mutation=False,
    )

    is_quote: Optional[bool] = pydantic.Field(
        None,
        title="Quote",
        description="Filter for quote tweets.",
        allow_mutation=False,
    )

    is_video: Optional[bool] = pydantic.Field(
        None,
        title="Video",
        description="Filter for tweets with videos.",
        allow_mutation=False,
    )

    is_image: Optional[bool] = pydantic.Field(
        None,
        title="Image",
        description="Filter for tweets with images.",
        allow_mutation=False,
    )

    min_retweets: Optional[int] = pydantic.Field(
        None,
        title="Minimum Retweets",
        description="Minimum number of retweets.",
        allow_mutation=False,
    )

    min_replies: Optional[int] = pydantic.Field(
        None,
        title="Minimum Replies",
        description="Minimum number of replies.",
        allow_mutation=False,
    )

    min_likes: Optional[int] = pydantic.Field(
        None,
        title="Minimum Likes",
        description="Minimum number of likes.",
        allow_mutation=False,
    )

    model: Model = pydantic.Field(
        Model.NOVA,
        title="model",
        description="The model to define the max execution time.",
    )

    max_execution_time: Optional[int] = pydantic.Field(
        None,
        title="Max Execution Time (timeout)",
        description="Maximum time to execute concrete request",
    )

    validator_tweets: Optional[List[TwitterScraperTweet]] = pydantic.Field(
        default_factory=list,
        title="validator tweets",
        description="Fetched validator Tweets Data.",
    )

    results: Optional[List[TwitterScraperTweet]] = pydantic.Field(
        default_factory=list,
        title="tweets",
        description="Fetched Tweets Data.",
    )

    def deserialize(self) -> str:
        return self


<<<<<<< HEAD
class TwitterIDSearchSynapse(bt.Synapse):
=======
class TwitterIDSearchSynapse(Synapse):
>>>>>>> 65edd0dd
    """A class to represent Twitter ID Advanced Search Synapse"""

    id: str = pydantic.Field(
        ...,
        title="id",
        description="Search id string, tweet ID to fetch",
        allow_mutation=False,
    )

    model: Model = pydantic.Field(
        Model.NOVA,
        title="model",
        description="The model to define the max execution time.",
    )
    max_execution_time: Optional[int] = pydantic.Field(
        None,
        title="Max Execution Time (timeout)",
        description="Maximum time to execute concrete request",
    )

    validator_tweets: Optional[List[TwitterScraperTweet]] = pydantic.Field(
        default_factory=list,
        title="validator tweets",
        description="Fetched validator Tweets Data.",
    )

    results: Optional[List[TwitterScraperTweet]] = pydantic.Field(
        default_factory=list,
        title="tweets",
        description="Fetched Tweets Data.",
    )

    def deserialize(self) -> str:
        return self


<<<<<<< HEAD
class TwitterURLsSearchSynapse(bt.Synapse):
=======
class TwitterURLsSearchSynapse(Synapse):
>>>>>>> 65edd0dd
    """A class to represent Twitter URLs Advanced Search Synapse"""

    urls: Dict[str, str] = pydantic.Field(
        ...,
        title="URLs",
        description="A list of tweet URLs to fetch.",
        allow_mutation=False,
    )
    
    model: Model = pydantic.Field(
        Model.NOVA,
        title="model",
        description="The model to define the max execution time.",
    )

    max_execution_time: Optional[int] = pydantic.Field(
        None,
        title="Max Execution Time (timeout)",
        description="Maximum time to execute concrete request",
    )

    validator_tweets: Optional[List[TwitterScraperTweet]] = pydantic.Field(
        default_factory=list,
        title="validator tweets",
        description="Fetched validator Tweets Data.",
    )

    results: Optional[List[TwitterScraperTweet]] = pydantic.Field(
        default_factory=list,
        title="tweets",
        description="Fetched Tweets Data.",
    )

    def deserialize(self) -> str:
        return self


class TwitterAPISynapseCall(Enum):
    GET_USER_FOLLOWERS = "GET_USER_FOLLOWERS"
    GET_USER_FOLLOWINGS = "GET_USER_FOLLOWINGS"
    GET_USER = "GET_USER"
    GET_USER_WITH_USERNAME = "GET_USER_WITH_USERNAME"
    SEARCH_TWEETS = "SEARCH_TWEETS"


class TwitterUserSynapse(Synapse):
    """
    A class to represetn twitter api's user synapse
    """

    request_type: Optional[str] = pydantic.Field(
        None, title="Request type field to decide the method to call"
    )

    max_items: Optional[str] = pydantic.Field(
        None,
        title="Max Results",
        description="The maximum number of results to be returned per query",
    )

    user_id: Optional[str] = pydantic.Field(
        None,
        title="User ID",
        description="An optional string that's user of twitter's user id",
    )

    username: Optional[str] = pydantic.Field(
        None,
        title="User ID",
        description="An optional string that's user of twitter's username",
    )

    max_execution_time: Optional[int] = pydantic.Field(
        None,
        title="Max Execution Time (timeout)",
        description="Maximum time to execute concrete request",
    )

    results: Optional[Dict[str, Any]] = pydantic.Field(
        default_factory=dict,
        title="Response dictionary",
        description="A dictionary of results returned by twitter api",
    )


class TwitterTweetSynapse(Synapse):
    """A class to represent twitter api's tweet synapse"""

    prompt: Optional[str] = pydantic.Field(
        None,
        title="Search Terms",
        description="Search terms to search tweets with",
    )

    completion: str = pydantic.Field(
        "",
        title="Completion",
        description="Completion status of the current StreamPrompting object. This attribute is mutable and can be updated.",
    )

    max_items: Optional[str] = pydantic.Field(
        None,
        title="Max Results",
        description="The maximum number of results to be returned per query",
    )

    min_retweets: Optional[str] = pydantic.Field(
        None,
        title="Minimum Retweets",
        description="Filter to get tweets with minimum number of retweets",
    )

    min_likes: Optional[str] = pydantic.Field(
        None,
        title="Minimum Likes",
        description="Filter to get tweets with minimum number of likes",
    )

    only_verified: Optional[bool] = pydantic.Field(
        None,
        title="Only Verified",
        description="Filter to get only verified users' tweets",
    )

    only_twitter_blue: Optional[bool] = pydantic.Field(
        None,
        title="Only Twitter Blue",
        description="Filter to get only twitter blue users' tweets",
    )

    only_video: Optional[bool] = pydantic.Field(
        None,
        title="Only Video",
        description="Filter to get only those tweets which has video embedded",
    )

    only_image: Optional[bool] = pydantic.Field(
        None,
        title="Only Image",
        description="Filter to get only those tweets which has image embedded",
    )

    only_quote: Optional[bool] = pydantic.Field(
        None,
        title="Only Quote",
        description="Filter to get only those tweets which has quote embedded",
    )

    start_date: Optional[str] = pydantic.Field(
        None,
        title="Start Date",
        description="Date range field for tweet, combine with end_date field to set a time range",
    )

    end_date: Optional[str] = pydantic.Field(
        None,
        title="End Date",
        description="Date range field for tweet, combine with start_date field to set a time range",
    )

    date_filter_type: Optional[str] = pydantic.Field(
        None,
        title="Date filter enum",
        description="The date filter enum.",
    )

    language: Optional[str] = pydantic.Field(
        "en",
        title="Language",
        description="Language specified by user.",
    )

    region: Optional[str] = pydantic.Field(
        "us",
        title="Region",
        description="Region specified by user.",
    )

    completion_links: Optional[List[str]] = pydantic.Field(
        default_factory=list,
        title="Links Content",
        description="A list of JSON objects representing the extracted links content from the tweets.",
    )

    miner_tweets: Optional[List[Dict[str, Any]]] = pydantic.Field(
        default_factory=list,
        title="Miner Tweets",
        description="Optional JSON object containing tweets data from the miner.",
    )

    validator_tweets: Optional[List[TwitterScraperTweet]] = pydantic.Field(
        default_factory=list,
        title="tweets",
        description="Fetched Tweets Data.",
    )

    max_execution_time: Optional[int] = pydantic.Field(
        None,
        title="Max Execution Time (timeout)",
        description="Maximum time to execute concrete request",
    )

    results: Optional[Dict[str, Any]] = pydantic.Field(
        default_factory=dict,
        title="Response dictionary",
        description="A dictionary of results returned by twitter api",
    )

    def get_twitter_completion(self) -> Optional[str]:
        return self.texts.get(ScraperTextRole.TWITTER_SUMMARY.value, "")

    def deserialize(self) -> str:
        return self


class Embedder:
    def __init__(self, model_name="all-MiniLM-L6-v2"):
        self.model = SentenceTransformer(model_name)

    def embed_text(self, text: str) -> torch.Tensor:
        """Convert text into a vector representation using SentenceTransformers."""
        return self.model.encode(text, convert_to_tensor=True)<|MERGE_RESOLUTION|>--- conflicted
+++ resolved
@@ -11,13 +11,10 @@
 import traceback
 from datura.services.twitter_utils import TwitterUtils
 from datura.services.web_search_utils import WebSearchUtils
-<<<<<<< HEAD
 import traceback
 from sentence_transformers import SentenceTransformer
 import torch
-=======
 from datura.synapse import Synapse, StreamingSynapse
->>>>>>> 65edd0dd
 
 
 class IsAlive(Synapse):
@@ -679,10 +676,6 @@
 
 class WebSearchResultList(BaseModel):
     data: List[WebSearchResult]
-<<<<<<< HEAD
-
-=======
->>>>>>> 65edd0dd
 
 
 class SearchSynapse(Synapse):
@@ -720,11 +713,8 @@
         return self
 
 
-<<<<<<< HEAD
 class WebSearchSynapse(bt.Synapse):
-=======
-class WebSearchSynapse(Synapse):
->>>>>>> 65edd0dd
+
     """A class to represent web search synapse"""
 
     query: str = pydantic.Field(
@@ -764,11 +754,8 @@
         return self
 
 
-<<<<<<< HEAD
 class TwitterSearchSynapse(bt.Synapse):
-=======
-class TwitterSearchSynapse(Synapse):
->>>>>>> 65edd0dd
+
     """A class to represent Twitter Advanced Search Synapse"""
 
     query: str = pydantic.Field(
@@ -890,11 +877,8 @@
         return self
 
 
-<<<<<<< HEAD
 class TwitterIDSearchSynapse(bt.Synapse):
-=======
-class TwitterIDSearchSynapse(Synapse):
->>>>>>> 65edd0dd
+
     """A class to represent Twitter ID Advanced Search Synapse"""
 
     id: str = pydantic.Field(
@@ -931,11 +915,8 @@
         return self
 
 
-<<<<<<< HEAD
 class TwitterURLsSearchSynapse(bt.Synapse):
-=======
-class TwitterURLsSearchSynapse(Synapse):
->>>>>>> 65edd0dd
+
     """A class to represent Twitter URLs Advanced Search Synapse"""
 
     urls: Dict[str, str] = pydantic.Field(
