--- conflicted
+++ resolved
@@ -116,18 +116,10 @@
             - max_results only between 10 - 100
             - media.fields allowed values: "preview_image_url,type,url,width"
             - user.fields only allowed: "created_at,description,id,location,name,profile_image_url,url,username,verified"
-<<<<<<< HEAD
-            - tweet.fields only allowed: "author_id,created_at,id,possibly_sensitive,text,attachments"
-            - user.fields.username add in query always, because I need it to generate url.
-            - "expansions": "author_id,attachments.media_keys" include it alway
-            - "has:" allowed values "hashtags", "links", "mentions", "media", "images", "videos", "geo", "cashtags"
-            - "is:" options include "retweet", "nullcast", "verified"
-=======
             - tweet.fields only allowed: "author_id,created_at,id,possibly_sensitive,text"
             - - "expansions": "author_id" include it always
             - "has:" options include "hashtags", "links", "mentions", "media", "images", "videos", "geo", "cashtags", i.e. has:hashtags
             - "is:" options include "retweet", "nullcast", "verified", i.e. is:retweet
->>>>>>> 321f0356
             - To construct effective queries, combine search terms using spaces for an implicit 'AND' relationship. Use 'OR' to expand your search to include various terms, and group complex combinations with parentheses. Avoid using 'AND' explicitly. Instead, rely on spacing and grouping to define your search logic. For exclusions, use the '-' operator.
 
             
