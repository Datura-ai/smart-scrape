--- conflicted
+++ resolved
@@ -26,52 +26,6 @@
     # 'since_id': "Returns results with a Tweet ID greater than (that is, more recent than) the specified ID. The ID specified is exclusive and responses will not include it.",
     # 'unit_id': "Returns results with a Tweet ID less than (that is, older than) the specified ID. The ID specified is exclusive and responses will not include it."s
 }
-<<<<<<< HEAD
-
-query_examples = [
-    'pepsi OR cola OR "coca cola"',
-    '("Twitter API" OR #v2) -"recent search"',
-    'thankunext #fanart OR @arianagrande',
-    'to:twitterdev OR to:twitterapi -to:twitter',
-    'from:TwitterDev url:"https://t.co"',
-    "retweets_of:twitterdev OR retweets_of:twitterapi",
-    "place_country:US OR place_country:MX OR place_country:CA",
-    "data @twitterdev -is:retweet",
-    '"mobile games" -is:nullcast',
-    "from:twitterdev -has:hashtags",
-    "from:twitterdev announcement has:links",
-    "#meme has:images",
-    ": #icebucketchallenge has:video_link",
-    "recommend #paris has:geo -bakery",
-    "recommend #paris lang:en",
-    "(kittens OR puppies) has:media",
-    "#nowplaying has:mentions",
-    "#stonks has:cashtags",
-    "#nowplaying is:verified",
-    'place:"new york city" OR place:seattle OR place:fd70c22040963ac7',
-    "conversation_id:1334987486343299072 (from:twitterdev OR from:twitterapi)",
-    "context:domain_id.entity_id",
-    "has:media",
-    "has:links OR is:retweet",
-    '"twitter data" has:mentions (has:media OR has:links)',
-    "(grumpy cat) OR (#meme has:images)",
-    "skiing -snow -day -noschool",
-    "(happy OR happiness) place_country:GB -birthday -is:retweet",
-    "(happy OR happiness) lang:en -birthday -is:retweet",
-    "(happy OR happiness OR excited OR elated) lang:en -birthday -is:retweet -holidays",
-    "has:geo (from:NWSNHC OR from:NHC_Atlantic OR from:NWSHouston OR from:NWSSanAntonio OR from:USGS_TexasRain OR from:USGS_TexasFlood OR from:JeffLindner1) -is:retweet",
-    """(humorous (film OR movies OR cinema OR "film industry" OR directors)) -is:retweet lang:en""",
-]
-
-bad_query_examples = [
-    "(OpenAI OR GPT-3) (#OpenAI OR #ArtificialIntelligence)",
-    "(horrible OR worst OR sucks OR bad OR disappointing) (place_country:US OR place_country:MX OR place_country:CA)"
-    "[(OpenAI OR GPT-3) (#OpenAI OR #AI)]",
-    "has:polls",
-    "is:polls",
-    """(humorous AND (film OR movies OR cinema OR "film industry" OR directors)) -is:retweet lang:en""",
-]
-=======
 query_examples = """
     pepsi OR cola OR "coca cola"
     ("Twitter API" OR #v2) -"recent search"
@@ -106,6 +60,7 @@
     has:geo (from:NWSNHC OR from:NHC_Atlantic OR from:NWSHouston OR from:NWSSanAntonio OR from:USGS_TexasRain OR from:USGS_TexasFlood OR from:JeffLindner1) -is:retweet
     ("artificial intelligence" OR "machine learning" OR "AI applications" OR "data science") (#AI OR #ArtificialIntelligence OR #MachineLearning OR #AIApplications OR #DataScience)
 """
+
 bad_query_examples = f"""
     (horrible OR worst OR sucks OR bad OR disappointing) (place_country:US OR place_country:MX OR place_country:CA
     # There were errors processing your request: missing EOF at ')' (at position 51)
@@ -128,7 +83,6 @@
     (artificial intelligence OR machine learning OR 'AI applications' OR 'data science') (#AI OR #ArtificialIntelligence OR #MachineLearning OR #AIApplications OR #DataScience)
     #There were errors processing your request: no viable alternative at character ''' (at position 49), no viable alternative at character ''' (at position 70)
 """
->>>>>>> b4bfb8fa
 
 # - media.fields allowed values: "duration_ms,height,media_key,preview_image_url,type,url,width"
 # - max_results only between 10 - 100
@@ -140,6 +94,7 @@
 # 2. Determine and list relevant hashtags which is related to <UserPrompt>.
 # 3. Identify and list any significant user mentions frequently associated with <UserPrompt>, but don't create if users has not mentioned any user
 # 4. Generate Twitter API query params based on examples and your knowledge below, user keywords, mentions, hashtags for query which is related to <UserPrompt>.
+
 
 def get_query_gen_prompt(prompt, is_accuracy=True):
     accuracy_text = ""
@@ -309,7 +264,7 @@
         response = self.connect_to_endpoint(search_url, query_params)
         return response
 
-    async def generate_query_params_from_prompt(self, prompt, is_accuracy = True):
+    async def generate_query_params_from_prompt(self, prompt, is_accuracy=True):
         """
         This function utilizes OpenAI's API to analyze the user's query and extract relevant information such
         as keywords, hashtags, and user mentions.
@@ -325,8 +280,10 @@
             response_format={"type": "json_object"},
         )
         response_dict = json.loads(res)
-        if 'query' in response_dict:
-            response_dict['query'] = response_dict['query'].replace("'", '"').replace('has:polls', '')
+        if "query" in response_dict:
+            response_dict["query"] = (
+                response_dict["query"].replace("'", '"').replace("has:polls", "")
+            )
         bt.logging.trace("generate_query_params_from_prompt Content: ", response_dict)
         return response_dict
 
@@ -350,16 +307,19 @@
                 response_format={"type": "json_object"},
             )
             response_dict = json.loads(res)
-            if 'query' in response_dict:
-                response_dict['query'] = response_dict['query'].replace("'", '"').replace('has:polls', '')
+            if "query" in response_dict:
+                response_dict["query"] = (
+                    response_dict["query"].replace("'", '"').replace("has:polls", "")
+                )
             bt.logging.trace("fix_twitter_query Content: ", response_dict)
             return response_dict
         except Exception as e:
             bt.logging.info(e)
             return [], None
 
-
-    def get_tweets(self, prompt_analysis: TwitterPromptAnalysisResult, is_recent_tweets=True):
+    def get_tweets(
+        self, prompt_analysis: TwitterPromptAnalysisResult, is_recent_tweets=True
+    ):
         if is_recent_tweets:
             return self.get_recent_tweets(prompt_analysis.api_params)
         else:
@@ -369,17 +329,30 @@
         try:
             result = {}
             query, prompt_analysis = await self.generate_and_analyze_query(prompt)
-            
+
             response = self.get_tweets(prompt_analysis, is_recent_tweets)
 
             if response.status_code in [429, 502, 503, 504]:
-                bt.logging.warning(f"analyse_prompt_and_fetch_tweets status_code: {response.status_code} ===========, {response.text}")
-                await asyncio.sleep(random.randint(15, 30))  # Wait for a random time between 15 to 25 seconds before retrying
-                response = self.get_tweets(prompt_analysis, is_recent_tweets)  # Retry fetching tweets
-            
+                bt.logging.warning(
+                    f"analyse_prompt_and_fetch_tweets status_code: {response.status_code} ===========, {response.text}"
+                )
+                await asyncio.sleep(
+                    random.randint(15, 30)
+                )  # Wait for a random time between 15 to 25 seconds before retrying
+                response = self.get_tweets(
+                    prompt_analysis, is_recent_tweets
+                )  # Retry fetching tweets
+
             if response.status_code == 400:
-                bt.logging.info(f"analyse_prompt_and_fetch_tweets: Try to fix bad tweets Query ============, {response.text}")
-                response, prompt_analysis = await self.retry_with_fixed_query(prompt=prompt, old_query=prompt_analysis, error=response.text, is_recent_tweets=is_recent_tweets)
+                bt.logging.info(
+                    f"analyse_prompt_and_fetch_tweets: Try to fix bad tweets Query ============, {response.text}"
+                )
+                response, prompt_analysis = await self.retry_with_fixed_query(
+                    prompt=prompt,
+                    old_query=prompt_analysis,
+                    error=response.text,
+                    is_recent_tweets=is_recent_tweets,
+                )
 
             if response.status_code != 200:
                 bt.logging.error(
@@ -390,11 +363,20 @@
             result_json = response.json()
             tweets_amount = result_json.get("meta", {}).get("result_count", 0)
             if tweets_amount == 0:
-                bt.logging.info("analyse_prompt_and_fetch_tweets: No tweets found, attempting next query.")
-                response, prompt_analysis = await self.retry_with_fixed_query(prompt, old_query=prompt_analysis, is_accuracy=False, is_recent_tweets=is_recent_tweets)
-                result_json = response.json() 
-            
-            bt.logging.info("Tweets fetched ===================================================")
+                bt.logging.info(
+                    "analyse_prompt_and_fetch_tweets: No tweets found, attempting next query."
+                )
+                response, prompt_analysis = await self.retry_with_fixed_query(
+                    prompt,
+                    old_query=prompt_analysis,
+                    is_accuracy=False,
+                    is_recent_tweets=is_recent_tweets,
+                )
+                result_json = response.json()
+
+            bt.logging.info(
+                "Tweets fetched ==================================================="
+            )
             bt.logging.info(result_json)
             bt.logging.info(
                 "================================================================"
@@ -424,8 +406,12 @@
     def set_max_results(self, api_params, max_results=10):
         api_params["max_results"] = max_results
 
-    async def retry_with_fixed_query(self, prompt, old_query, error= None, is_accuracy=True, is_recent_tweets=True):
-        new_query = await self.fix_twitter_query(prompt=prompt, query=old_query, error=error, is_accuracy=is_accuracy)
+    async def retry_with_fixed_query(
+        self, prompt, old_query, error=None, is_accuracy=True, is_recent_tweets=True
+    ):
+        new_query = await self.fix_twitter_query(
+            prompt=prompt, query=old_query, error=error, is_accuracy=is_accuracy
+        )
         prompt_analysis = TwitterPromptAnalysisResult()
         prompt_analysis.fill(new_query)
         self.set_max_results(prompt_analysis.api_params)
