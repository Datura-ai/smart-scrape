import requests
import os
import json
import asyncio
import re
import random
from datetime import datetime
from template.utils import call_openai
from template.protocol import TwitterPromptAnalysisResult
import bittensor as bt
from typing import List, Dict, Any
from urllib.parse import urlparse
from template.dataset import MockTwitterQuestionsDataset

BEARER_TOKEN = os.environ.get("TWITTER_BEARER_TOKEN")

VALID_DOMAINS = ["twitter.com", "x.com"]
twitter_api_query_example = {
    "query": "(from:twitterdev -is:retweet) OR #twitterdev",
    "tweet.fields": "",
    "user.fields": "id,name,username",
    # 'start_time' : 'YYYY-MM-DDTHH:mm:ssZ', #todo need filter start and end time if need from prompt
    # 'end_time': 'YYYY-MM-DDTHH:mm:ssZ',
    "max_results": "2",
    "media.fields": "",
    # 'since_id': "Returns results with a Tweet ID greater than (that is, more recent than) the specified ID. The ID specified is exclusive and responses will not include it.",
    # 'unit_id': "Returns results with a Tweet ID less than (that is, older than) the specified ID. The ID specified is exclusive and responses will not include it."s
}

query_examples = [
    'pepsi OR cola OR "coca cola"',
    '("Twitter API" OR #v2) -"recent search"',
<<<<<<< HEAD
    'thankunext #fanart OR @arianagrande',
    'to:twitterdev OR to:twitterapi -to:twitter',
=======
    "thankunext #fanart OR @arianagrande",
    "to:twitterdev OR to:twitterapi -to:twitter",
>>>>>>> b3722cdc
    'from:TwitterDev url:"https://t.co"',
    "retweets_of:twitterdev OR retweets_of:twitterapi",
    "place_country:US OR place_country:MX OR place_country:CA",
    "data @twitterdev -is:retweet",
    '"mobile games" -is:nullcast',
    "from:twitterdev -has:hashtags",
    "from:twitterdev announcement has:links",
    "#meme has:images",
    ": #icebucketchallenge has:video_link",
    "recommend #paris has:geo -bakery",
    "recommend #paris lang:en",
    "(kittens OR puppies) has:media",
    "#nowplaying has:mentions",
    "#stonks has:cashtags",
    "#nowplaying is:verified",
    'place:"new york city" OR place:seattle OR place:fd70c22040963ac7',
    "conversation_id:1334987486343299072 (from:twitterdev OR from:twitterapi)",
    "context:domain_id.entity_id",
    "has:media",
    "has:links OR is:retweet",
    '"twitter data" has:mentions (has:media OR has:links)',
    "(grumpy cat) OR (#meme has:images)",
    "skiing -snow -day -noschool",
    "(happy OR happiness) place_country:GB -birthday -is:retweet",
    "(happy OR happiness) lang:en -birthday -is:retweet",
    "(happy OR happiness OR excited OR elated) lang:en -birthday -is:retweet -holidays",
    "has:geo (from:NWSNHC OR from:NHC_Atlantic OR from:NWSHouston OR from:NWSSanAntonio OR from:USGS_TexasRain OR from:USGS_TexasFlood OR from:JeffLindner1) -is:retweet",
    "(humorous (film OR movies OR cinema OR "film industry" OR directors)) -is:retweet lang:en"
]

bad_query_examples = [
    "(OpenAI OR GPT-3) (#OpenAI OR #ArtificialIntelligence)",
    "(horrible OR worst OR sucks OR bad OR disappointing) (place_country:US OR place_country:MX OR place_country:CA)"
    "[(OpenAI OR GPT-3) (#OpenAI OR #AI)]",
    "has:polls",
    "is:polls",
    "(humorous AND (film OR movies OR cinema OR "film industry" OR directors)) -is:retweet lang:en"
]

# - media.fields allowed values: "duration_ms,height,media_key,preview_image_url,type,url,width"
# - max_results only between 10 - 100
# - user.fields only allowed: "created_at,description,entities,id,location,name,pinned_tweet_id,profile_image_url,protected,url,username,verified,withheld"
# - tweet.fields only allowed: "attachments,author_id,context_annotations,conversation_id,created_at,entities,geo,id,in_reply_to_user_id,lang,possibly_sensitive,referenced_tweets,reply_settings,source,text,withheld,edit_history_tweet_ids"


def get_query_gen_prompt(prompt, is_accuracy=True):
    accuracy_text = ""
    if is_accuracy:
        accuracy_text = f"""   
        RULES:
            1. Accurately generate keywords, hashtags, and mentions based solely on text that is unequivocally relevant to the user's prompt and after generate Twitter API query
        """
    else:
        accuracy_text = f"""   
        RULES:
            1. Similiar Generate keywords, hashtags, and mentions that are closely related to the user's prompt and after generate Twitter API query
        """
    content = f"""
        Given the specific User's prompt: 
        <UserPrompt>
        '{prompt}'
        </UserPromot>
        
        , please perform the following tasks and provide the results in a JSON object format:

        1. Identify and list the key keywords which is related to <UserPrompt>.
        2. Determine and list relevant hashtags which is related to <UserPrompt>.
        3. Identify and list any significant user mentions frequently associated with <UserPrompt>, but don't create if users has not mentioned any user
        4. Generate Twitter API query params based on examples and your knowledge below, user keywords, mentions, hashtags for query which is related to <UserPrompt>.

        {accuracy_text}

        Twitter API:
        1. Params: "{twitter_api_query_example}"
        2. Params.query right work: "{query_examples}"
        3. Params.query does not work: "{bad_query_examples}"
        4. API Params rules:
            - If a query.word consists of two or more words, enclose them in quotation marks, i.e., "Coca Cola". Replace single quotes (') around your phrases with double quotes (") to ensure compatibility with the Twitter API syntax.
            - Don't use "since:" and "until:" for date filter
            - end_time must be on or after start_date
            - use lang filter in query, and filter based on user's language, default lang.en
            - max_results only between 10 - 100
            - media.fields allowed values: "preview_image_url,type,url,width"
            - user.fields only allowed: "created_at,description,id,location,name,profile_image_url,url,username,verified"
<<<<<<< HEAD
            - tweet.fields only allowed: "author_id,created_at,id,possibly_sensitive,text,attachments"
            - user.fields.username add in query always, because I need it to generate url.
            - "expansions": "author_id,attachments.media_keys" include it always
=======
            - tweet.fields only allowed: "author_id,created_at,id,possibly_sensitive,text"
            - - "expansions": "author_id" include it always
            - "has:" options include "hashtags", "links", "mentions", "media", "images", "videos", "geo", "cashtags"
            - "is:" options include "retweet", "nullcast", "verified"
            - To construct effective queries, combine search terms using spaces for an implicit 'AND' relationship. Use 'OR' to expand your search to include various terms, and group complex combinations with parentheses. Avoid using 'AND' explicitly. Instead, rely on spacing and grouping to define your search logic. For exclusions, use the '-' operator.
>>>>>>> b3722cdc

            
        
        Output example:
        {{
            "keywords": ["list of identified keywords based on the prompt"],
            "hashtags": ["#relevant1", "..."],
            "user_mentions": ["@User1", "..."],
            "api_params": {{
                "query": "constructed query based on keywords, hashtags, and user mentions",
                "tweet.fields": "all important fields needed to answer user's prompt",
                "user.fields": "id,created_at,username,name",
                "media.fields": "preview_image_url,type,url,width",
                "max_results": "10".
                "expansions": "author_id,attachments.media_keys"
            }}
        }}"
    """
    bt.logging.trace("get_query_gen_prompt Start   ============================")
    bt.logging.trace(content)
    bt.logging.trace("get_query_gen_prompt End   ==============================")
    return content


def get_fix_query_prompt(prompt, old_query, error, is_accuracy=True):
    task = get_query_gen_prompt(prompt=prompt, is_accuracy=is_accuracy)

    old_query_text = ""
    if old_query:
        old_query_text = f"""Your previous query was: 
        <OLD_QUERY>
        {old_query}
        </OLD_QUERY>
        which did not return any results, Please analyse it and make better query."""
    content = f"""That was task for you: 
    <TASK>
    {task}
    <Task>,
    
    That was user's promot: 
    <PROMPT>
    {prompt}
    </PROMPT>

    {old_query_text}

    That was Twitter API's result: "{error}"

    Please, make a new better Output to get better result from Twitter API.
    Output must be as Output example as described in <TASK>.
    """
    return content


class TwitterAPIClient:
    def __init__(
        self,
        openai_query_model="gpt-3.5-turbo-1106",
        openai_fix_query_model="gpt-4-1106-preview",
    ):
        # self.bearer_token = os.environ.get("BEARER_TOKEN")
        self.bearer_token = BEARER_TOKEN
        self.twitter_link_regex = re.compile(
            r"https?://(?:"
            + "|".join(re.escape(domain) for domain in VALID_DOMAINS)
            + r")/[\w/:%#\$&\?\(\)~\.=\+\-]+(?<![\.\)])",
            re.IGNORECASE,
        )
        self.openai_query_model = openai_query_model
        self.openai_fix_query_model = openai_fix_query_model

    def bearer_oauth(self, r):
        """
        Method required by bearer token authentication.
        """
        r.headers["Authorization"] = f"Bearer {self.bearer_token}"
        r.headers["User-Agent"] = "v2RecentSearchPython"
        return r

    def connect_to_endpoint(self, url, params):
        response = requests.get(url, auth=self.bearer_oauth, params=params)

        if response.status_code in [401, 403]:
            bt.logging.error(
                f"Critical Twitter API Ruquest error occurred: {response.text}"
            )
            os._exit(1)

        return response

    def get_tweet_by_id(self, tweet_id):
        tweet_url = f"https://api.twitter.com/2/tweets/{tweet_id}"
        response = self.connect_to_endpoint(tweet_url, {})
        if response.status_code != 200:
            return None
        return response.json()

    def get_tweets_by_ids(self, tweet_ids):
        ids = ",".join(tweet_ids)  # Combine all tweet IDs into a comma-separated string
        tweets_url = f"https://api.twitter.com/2/tweets?ids={ids}"
        response = self.connect_to_endpoint(tweets_url, {})
        if response.status_code != 200:
            return []
        return response.json()

    def get_recent_tweets(self, query_params):
        search_url = "https://api.twitter.com/2/tweets/search/recent"
        response = self.connect_to_endpoint(search_url, query_params)
        return response

    def get_full_archive_tweets(self, query_params):
        search_url = "https://api.twitter.com/2/tweets/search/all"
        response = self.connect_to_endpoint(search_url, query_params)
        return response

<<<<<<< HEAD
    async def generate_query_params_from_prompt(self, prompt, is_accuracy = True):
=======
    async def generate_query_params_from_prompt(self, prompt, is_accuracy=True):
>>>>>>> b3722cdc
        """
        This function utilizes OpenAI's API to analyze the user's query and extract relevant information such
        as keywords, hashtags, and user mentions.
        """
        content = get_query_gen_prompt(prompt, is_accuracy)
        messages = [{"role": "user", "content": content}]
        bt.logging.trace(content)
        res = await call_openai(
            messages=messages,
            temperature=0.2,
            model=self.openai_query_model,
            seed=None,
            response_format={"type": "json_object"},
        )
        response_dict = json.loads(res)
        bt.logging.trace("generate_query_params_from_prompt Content: ", response_dict)
        return response_dict

    async def fix_twitter_query(self, prompt, query, error, is_accuracy=True):
        """
        This method refines the user's initial query by leveraging OpenAI's API
        to parse and enhance the query with more precise keywords, hashtags, and user mentions,
        aiming to improve the search results from the Twitter API.
        """
        try:
            content = get_fix_query_prompt(
                prompt=prompt, old_query=query, error=error, is_accuracy=is_accuracy
            )
            messages = [{"role": "user", "content": content}]
            bt.logging.trace(content)
            res = await call_openai(
                messages=messages,
                temperature=0.5,
                model=self.openai_fix_query_model,
                seed=None,
                response_format={"type": "json_object"},
            )
            response_dict = json.loads(res)
            bt.logging.trace("fix_twitter_query Content: ", response_dict)
            return response_dict
        except Exception as e:
            bt.logging.info(e)
            return [], None


    def get_tweets(self, prompt_analysis: TwitterPromptAnalysisResult, is_recent_tweets=True):
        if is_recent_tweets:
            return self.get_recent_tweets(prompt_analysis.api_params)
        else:
            return self.get_full_archive_tweets(prompt_analysis.api_params)

    async def analyse_prompt_and_fetch_tweets(self, prompt, is_recent_tweets=True):
        try:
            result = {}
            query, prompt_analysis = await self.generate_and_analyze_query(prompt)
            
            response = self.get_tweets(prompt_analysis, is_recent_tweets)

            if response.status_code in [429, 502, 503, 504]:
<<<<<<< HEAD
                bt.logging.warning(f"analyse_prompt_and_fetch_tweets status_code: {response.status_code} ===========, {response.text}")
                await asyncio.sleep(random.randint(15, 30))  # Wait for a random time between 15 to 25 seconds before retrying
                response = self.get_tweets(prompt_analysis, is_recent_tweets)  # Retry fetching tweets
            
            if response.status_code == 400:
                bt.logging.info(f"analyse_prompt_and_fetch_tweets: Try to fix bad tweets Query ============, {response.text}")
                response, prompt_analysis = await self.retry_with_fixed_query(prompt=prompt, old_query=prompt_analysis, error=response.text, is_recent_tweets=is_recent_tweets)
=======
                bt.logging.warning(
                    f"analyse_prompt_and_fetch_tweets status_code: {response.status_code} ===========, {response.text}"
                )
                await asyncio.sleep(
                    random.randint(15, 30)
                )  # Wait for a random time between 15 to 25 seconds before retrying
                response = self.get_recent_tweets(
                    prompt_analysis.api_params
                )  # Retry fetching tweets

            if response.status_code == 400:
                bt.logging.info(
                    f"analyse_prompt_and_fetch_tweets: Try to fix bad tweets Query ============, {response.text}"
                )
                response, prompt_analysis = await self.retry_with_fixed_query(
                    prompt=prompt, old_query=prompt_analysis, error=response.text
                )
>>>>>>> b3722cdc

            if response.status_code != 200:
                bt.logging.error(
                    f"Tweets Query ===================================================, {response.text}"
                )
                raise Exception(f"analyse_prompt_and_fetch_tweets: {response.text}")

            result_json = response.json()
            tweets_amount = result_json.get("meta", {}).get("result_count", 0)
            if tweets_amount == 0:
<<<<<<< HEAD
                bt.logging.info("analyse_prompt_and_fetch_tweets: No tweets found, attempting next query.")
                response, prompt_analysis = await self.retry_with_fixed_query(prompt, old_query=prompt_analysis, is_accuracy=False, is_recent_tweets=is_recent_tweets)
                result_json = response.json() 
            
            bt.logging.info("Tweets fetched ===================================================")
=======
                bt.logging.info(
                    "analyse_prompt_and_fetch_tweets: No tweets found, attempting next query."
                )
                response, prompt_analysis = await self.retry_with_fixed_query(
                    prompt, old_query=prompt_analysis, is_accuracy=False
                )
                result_json = response.json()

            bt.logging.info(
                "Tweets fetched ==================================================="
            )
>>>>>>> b3722cdc
            bt.logging.info(result_json)
            bt.logging.info(
                "================================================================"
            )

            bt.logging.info(f"Tweets fetched amount ============= {tweets_amount}")

            return result_json, prompt_analysis
        except Exception as e:
            bt.logging.error(f"analyse_prompt_and_fetch_tweets, {e}")
            raise e

    async def generate_and_analyze_query(self, prompt):
        query = await self.generate_query_params_from_prompt(prompt)
        prompt_analysis = TwitterPromptAnalysisResult()
        prompt_analysis.fill(query)
        self.set_max_results(prompt_analysis.api_params)
        bt.logging.info(
            "Tweets Query ==================================================="
        )
        bt.logging.info(prompt_analysis)
        bt.logging.info(
            "================================================================"
        )
        return query, prompt_analysis

    def set_max_results(self, api_params, max_results=10):
<<<<<<< HEAD
        api_params['max_results'] = max_results

    async def retry_with_fixed_query(self, prompt, old_query, error= None, is_accuracy=True, is_recent_tweets=True):
        new_query = await self.fix_twitter_query(prompt=prompt, query=old_query, error=error, is_accuracy=is_accuracy)
=======
        api_params["max_results"] = max_results

    async def retry_with_fixed_query(
        self, prompt, old_query, error=None, is_accuracy=True
    ):
        new_query = await self.fix_twitter_query(
            prompt=prompt, query=old_query, error=error, is_accuracy=is_accuracy
        )
>>>>>>> b3722cdc
        prompt_analysis = TwitterPromptAnalysisResult()
        prompt_analysis.fill(new_query)
        self.set_max_results(prompt_analysis.api_params)
        result = self.get_tweets(prompt_analysis, is_recent_tweets)
        return result, prompt_analysis

    @staticmethod
    def extract_tweet_id(url: str) -> str:
        """
        Extract the tweet ID from a Twitter URL.

        Args:
            url: The Twitter URL to extract the tweet ID from.

        Returns:
            The extracted tweet ID.
        """
        match = re.search(r"/status(?:es)?/(\d+)", url)
        return match.group(1) if match else None

    def fetch_twitter_data_for_links(self, links: List[str]) -> List[dict]:
        tweet_ids = [
            self.extract_tweet_id(link)
            for link in links
            if self.is_valid_twitter_link(link)
        ]
        return self.get_tweets_by_ids(tweet_ids)

    def is_valid_twitter_link(self, url: str) -> bool:
        """
        Check if the given URL is a valid Twitter link.

        Args:
            url: The URL to check.

        Returns:
            True if the URL is a valid Twitter link, False otherwise.
        """
        parsed_url = urlparse(url)
        return parsed_url.netloc.lower() in VALID_DOMAINS

    def find_twitter_links(self, text: str) -> List[str]:
        """
        Find all Twitter links in the given text.

        Args:
            text: The text to search for Twitter links.

        Returns:
            A list of found Twitter links.
        """
        return self.twitter_link_regex.findall(text)


if __name__ == "__main__":
    client = TwitterAPIClient()
    # result = asyncio.run(client.analyse_prompt_and_fetch_tweets("Get tweets from user @gigch_eth"))

    dt = MockTwitterQuestionsDataset()
    questions = []
    for topic in dt.topics:
        questions = []
        for template in dt.question_templates:
            question = template.format(topic)
            questions.append(question)

        results = asyncio.run(
            asyncio.gather(
                *(
                    client.analyse_prompt_and_fetch_tweets(question)
                    for question in questions
                )
            )
        )
        for (result_json, prompt_analysis), qs in zip(results, questions):
            tweets_amount = result_json.get("meta", {}).get("result_count", 0)
            if tweets_amount <= 0:
                print(
                    "=====================START result_json======================================="
                )
                print(tweets_amount, "     ===  ", question)
                print("   ")
                print(
                    "=====================START prompt_analysis ======================================="
                )
                print(prompt_analysis.api_params)
                print(
                    "=====================END prompt_analysis ======================================="
                )
                print(
                    "=====================END result_json======================================="
                )<|MERGE_RESOLUTION|>--- conflicted
+++ resolved
@@ -30,13 +30,8 @@
 query_examples = [
     'pepsi OR cola OR "coca cola"',
     '("Twitter API" OR #v2) -"recent search"',
-<<<<<<< HEAD
     'thankunext #fanart OR @arianagrande',
     'to:twitterdev OR to:twitterapi -to:twitter',
-=======
-    "thankunext #fanart OR @arianagrande",
-    "to:twitterdev OR to:twitterapi -to:twitter",
->>>>>>> b3722cdc
     'from:TwitterDev url:"https://t.co"',
     "retweets_of:twitterdev OR retweets_of:twitterapi",
     "place_country:US OR place_country:MX OR place_country:CA",
@@ -121,17 +116,12 @@
             - max_results only between 10 - 100
             - media.fields allowed values: "preview_image_url,type,url,width"
             - user.fields only allowed: "created_at,description,id,location,name,profile_image_url,url,username,verified"
-<<<<<<< HEAD
             - tweet.fields only allowed: "author_id,created_at,id,possibly_sensitive,text,attachments"
             - user.fields.username add in query always, because I need it to generate url.
-            - "expansions": "author_id,attachments.media_keys" include it always
-=======
-            - tweet.fields only allowed: "author_id,created_at,id,possibly_sensitive,text"
-            - - "expansions": "author_id" include it always
-            - "has:" options include "hashtags", "links", "mentions", "media", "images", "videos", "geo", "cashtags"
+            - "expansions": "author_id,attachments.media_keys" include it alway
+            - "has:" allowed values "hashtags", "links", "mentions", "media", "images", "videos", "geo", "cashtags"
             - "is:" options include "retweet", "nullcast", "verified"
             - To construct effective queries, combine search terms using spaces for an implicit 'AND' relationship. Use 'OR' to expand your search to include various terms, and group complex combinations with parentheses. Avoid using 'AND' explicitly. Instead, rely on spacing and grouping to define your search logic. For exclusions, use the '-' operator.
->>>>>>> b3722cdc
 
             
         
@@ -247,11 +237,7 @@
         response = self.connect_to_endpoint(search_url, query_params)
         return response
 
-<<<<<<< HEAD
     async def generate_query_params_from_prompt(self, prompt, is_accuracy = True):
-=======
-    async def generate_query_params_from_prompt(self, prompt, is_accuracy=True):
->>>>>>> b3722cdc
         """
         This function utilizes OpenAI's API to analyze the user's query and extract relevant information such
         as keywords, hashtags, and user mentions.
@@ -311,7 +297,6 @@
             response = self.get_tweets(prompt_analysis, is_recent_tweets)
 
             if response.status_code in [429, 502, 503, 504]:
-<<<<<<< HEAD
                 bt.logging.warning(f"analyse_prompt_and_fetch_tweets status_code: {response.status_code} ===========, {response.text}")
                 await asyncio.sleep(random.randint(15, 30))  # Wait for a random time between 15 to 25 seconds before retrying
                 response = self.get_tweets(prompt_analysis, is_recent_tweets)  # Retry fetching tweets
@@ -319,25 +304,6 @@
             if response.status_code == 400:
                 bt.logging.info(f"analyse_prompt_and_fetch_tweets: Try to fix bad tweets Query ============, {response.text}")
                 response, prompt_analysis = await self.retry_with_fixed_query(prompt=prompt, old_query=prompt_analysis, error=response.text, is_recent_tweets=is_recent_tweets)
-=======
-                bt.logging.warning(
-                    f"analyse_prompt_and_fetch_tweets status_code: {response.status_code} ===========, {response.text}"
-                )
-                await asyncio.sleep(
-                    random.randint(15, 30)
-                )  # Wait for a random time between 15 to 25 seconds before retrying
-                response = self.get_recent_tweets(
-                    prompt_analysis.api_params
-                )  # Retry fetching tweets
-
-            if response.status_code == 400:
-                bt.logging.info(
-                    f"analyse_prompt_and_fetch_tweets: Try to fix bad tweets Query ============, {response.text}"
-                )
-                response, prompt_analysis = await self.retry_with_fixed_query(
-                    prompt=prompt, old_query=prompt_analysis, error=response.text
-                )
->>>>>>> b3722cdc
 
             if response.status_code != 200:
                 bt.logging.error(
@@ -348,25 +314,11 @@
             result_json = response.json()
             tweets_amount = result_json.get("meta", {}).get("result_count", 0)
             if tweets_amount == 0:
-<<<<<<< HEAD
                 bt.logging.info("analyse_prompt_and_fetch_tweets: No tweets found, attempting next query.")
                 response, prompt_analysis = await self.retry_with_fixed_query(prompt, old_query=prompt_analysis, is_accuracy=False, is_recent_tweets=is_recent_tweets)
                 result_json = response.json() 
             
             bt.logging.info("Tweets fetched ===================================================")
-=======
-                bt.logging.info(
-                    "analyse_prompt_and_fetch_tweets: No tweets found, attempting next query."
-                )
-                response, prompt_analysis = await self.retry_with_fixed_query(
-                    prompt, old_query=prompt_analysis, is_accuracy=False
-                )
-                result_json = response.json()
-
-            bt.logging.info(
-                "Tweets fetched ==================================================="
-            )
->>>>>>> b3722cdc
             bt.logging.info(result_json)
             bt.logging.info(
                 "================================================================"
@@ -394,21 +346,10 @@
         return query, prompt_analysis
 
     def set_max_results(self, api_params, max_results=10):
-<<<<<<< HEAD
-        api_params['max_results'] = max_results
+        api_params["max_results"] = max_results
 
     async def retry_with_fixed_query(self, prompt, old_query, error= None, is_accuracy=True, is_recent_tweets=True):
         new_query = await self.fix_twitter_query(prompt=prompt, query=old_query, error=error, is_accuracy=is_accuracy)
-=======
-        api_params["max_results"] = max_results
-
-    async def retry_with_fixed_query(
-        self, prompt, old_query, error=None, is_accuracy=True
-    ):
-        new_query = await self.fix_twitter_query(
-            prompt=prompt, query=old_query, error=error, is_accuracy=is_accuracy
-        )
->>>>>>> b3722cdc
         prompt_analysis = TwitterPromptAnalysisResult()
         prompt_analysis.fill(new_query)
         self.set_max_results(prompt_analysis.api_params)
