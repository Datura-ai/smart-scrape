--- conflicted
+++ resolved
@@ -50,11 +50,13 @@
 
 state = load_state_from_file()
 
+
 def get_state():
     global state
     if state is None:
         load_state_from_file()
     return state
+
 
 def save_state_to_file(state, filename="state.json"):
     with open(filename, "w") as file:
@@ -198,6 +200,7 @@
 
     return None
 
+
 async def call_openai(messages, temperature, model, seed=1234, response_format=None):
     for attempt in range(2):
         bt.logging.trace(
@@ -219,12 +222,9 @@
             bt.logging.error(f"Error when calling OpenAI: {e}")
             await asyncio.sleep(0.5)
 
-<<<<<<< HEAD
-=======
     return None
 
 
->>>>>>> b3722cdc
 # Github unauthorized rate limit of requests per hour is 60. Authorized is 5000.
 def get_version(line_number=22):
     url = f"https://api.github.com/repos/surcyf123/smart-scrape/contents/template/__init__.py"
