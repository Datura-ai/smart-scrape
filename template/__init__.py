# The MIT License (MIT)
# Copyright © 2023 Yuma Rao
# TODO(developer): Set your name
# Copyright © 2023 <your name>

# Permission is hereby granted, free of charge, to any person obtaining a copy of this software and associated
# documentation files (the “Software”), to deal in the Software without restriction, including without limitation
# the rights to use, copy, modify, merge, publish, distribute, sublicense, and/or sell copies of the Software,
# and to permit persons to whom the Software is furnished to do so, subject to the following conditions:

# The above copyright notice and this permission notice shall be included in all copies or substantial portions of
# the Software.

# THE SOFTWARE IS PROVIDED “AS IS”, WITHOUT WARRANTY OF ANY KIND, EXPRESS OR IMPLIED, INCLUDING BUT NOT LIMITED TO
# THE WARRANTIES OF MERCHANTABILITY, FITNESS FOR A PARTICULAR PURPOSE AND NONINFRINGEMENT. IN NO EVENT SHALL
# THE AUTHORS OR COPYRIGHT HOLDERS BE LIABLE FOR ANY CLAIM, DAMAGES OR OTHER LIABILITY, WHETHER IN AN ACTION
# OF CONTRACT, TORT OR OTHERWISE, ARISING FROM, OUT OF OR IN CONNECTION WITH THE SOFTWARE OR THE USE OR OTHER
# DEALINGS IN THE SOFTWARE.


# version must stay on line 22
__version__ = "0.0.67"
version_split = __version__.split(".")
__spec_version__ = (
    (1000 * int(version_split[0]))
    + (10 * int(version_split[1]))
    + (1 * int(version_split[2]))
)

u64_max = 2**64 - 10
__weights_version__ = u64_max

print("__version__", __version__)

import os
from openai import AsyncOpenAI
from enum import Enum

AsyncOpenAI.api_key = os.environ.get("OPENAI_API_KEY")
if not AsyncOpenAI.api_key:
    raise ValueError("Please set the OPENAI_API_KEY environment variable.")

client = AsyncOpenAI(timeout=90.0)

# Blacklist variables
ALLOW_NON_REGISTERED = False
PROMPT_BLACKLIST_STAKE = 20000
TWITTER_SCRAPPER_BLACKLIST_STAKE = 20000
ISALIVE_BLACKLIST_STAKE = min(PROMPT_BLACKLIST_STAKE, TWITTER_SCRAPPER_BLACKLIST_STAKE)
MIN_REQUEST_PERIOD = 2
MAX_REQUESTS = 30
# must have the test_key whitelisted to avoid a global blacklist
testnet_key = ["5EhEZN6soubtKJm8RN7ANx9FGZ2JezxBUFxr45cdsHtDp3Uk"]
test_key = ["5DcRHcCwD33YsHfj4PX5j2evWLniR1wSWeNmpf5RXaspQT6t"]

valid_validators = [
    "5FFApaS75bv5pJHfAp2FVLBj9ZaXuFDjEypsaBNc1wCfe52v",
    "5EhvL1FVkQPpMjZX4MAADcW42i3xPSF1KiCpuaxTYVr28sux",
    "5CXRfP2ekFhe62r7q3vppRajJmGhTi7vwvb2yr79jveZ282w",
    "5CaNj3BarTHotEK1n513aoTtFeXcjf6uvKzAyzNuv9cirUoW",
    "5HK5tp6t2S59DywmHRWPBVJeJ86T61KjurYqeooqj8sREpeN",
    "5DvTpiniW9s3APmHRYn8FroUWyfnLtrsid5Mtn5EwMXHN2ed",
    "5G3f8VDTT1ydirT3QffnV2TMrNMR2MkQfGUubQNqZcGSj82T",
    "5Dz8ShM6rtPw1GBAaqxjycT9LF1TC3iDpzpUH9gKr85Nizo6",
    "5Hddm3iBFD2GLT5ik7LZnT3XJUnRnN8PoeCFgGQgawUVKNm8",
    "5HNQURvmjjYhTSksi8Wfsw676b4owGwfLR2BFAQzG7H3HhYf",
    "5HEo565WAy4Dbq3Sv271SAi7syBSofyfhhwRNjFNSM2gP9M2",
    "5F4tQyWrhfGVcNhoqeiNsR6KjD4wMZ2kfhLj4oHYuyHbZAc3",
    "5H66kJAzBCv2DC9poHATLQqyt3ag8FLSbHf6rMqTiRcS52rc",
    "5HbLYXUBy1snPR8nfioQ7GoA9x76EELzEq9j7F32vWUQHm1x",
    "5FKstHjZkh4v3qAMSBa1oJcHCLjxYZ8SNTSz1opTv4hR7gVB",
    "5DXTJSPVvf1sow1MU4npJPewEAwhPRb6CWsk4RX9RFt2PRbj",
    "5EsrMfo7UcPs6AqAotU47VmYGfLHntS9JzhEwbY2EJMcWQxQ",  # server
    "5Dd8gaRNdhm1YP7G1hcB1N842ecAUQmbLjCRLqH5ycaTGrWv",
    "5DnXm2tBGAD57ySJv5SfpTfLcsQbSKKp6xZKFWABw3cYUgqg",
<<<<<<< HEAD
    "5GVpVH7DjYmQY7ckznVnrHncU9knzYJvhY3TfbFY7sPboJB2"
=======
    "5Fq5v71D4LX8Db1xsmRSy6udQThcZ8sFDqxQFwnUZ1BuqY5A",
>>>>>>> d5e29599
]

WHITELISTED_KEYS = testnet_key + test_key + valid_validators
BLACKLISTED_KEYS = ["5G1NjW9YhXLadMWajvTkfcJy6up3yH2q1YzMXDTi6ijanChe"]

ENTITY = "smart-scrape"
PROJECT_NAME = "smart-scrape-1.0"


class QUERY_MINERS(Enum):
    ALL = "all"
    RANDOM = "random"


# Import all submodules.
from . import protocol
from . import reward
from . import utils
from . import db
from . import tools<|MERGE_RESOLUTION|>--- conflicted
+++ resolved
@@ -73,11 +73,8 @@
     "5EsrMfo7UcPs6AqAotU47VmYGfLHntS9JzhEwbY2EJMcWQxQ",  # server
     "5Dd8gaRNdhm1YP7G1hcB1N842ecAUQmbLjCRLqH5ycaTGrWv",
     "5DnXm2tBGAD57ySJv5SfpTfLcsQbSKKp6xZKFWABw3cYUgqg",
-<<<<<<< HEAD
-    "5GVpVH7DjYmQY7ckznVnrHncU9knzYJvhY3TfbFY7sPboJB2"
-=======
+    "5GVpVH7DjYmQY7ckznVnrHncU9knzYJvhY3TfbFY7sPboJB2",
     "5Fq5v71D4LX8Db1xsmRSy6udQThcZ8sFDqxQFwnUZ1BuqY5A",
->>>>>>> d5e29599
 ]
 
 WHITELISTED_KEYS = testnet_key + test_key + valid_validators
