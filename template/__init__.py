--- conflicted
+++ resolved
@@ -69,14 +69,10 @@
     "5H66kJAzBCv2DC9poHATLQqyt3ag8FLSbHf6rMqTiRcS52rc",
     "5HbLYXUBy1snPR8nfioQ7GoA9x76EELzEq9j7F32vWUQHm1x",
     "5FKstHjZkh4v3qAMSBa1oJcHCLjxYZ8SNTSz1opTv4hR7gVB",
-<<<<<<< HEAD
     "5DXTJSPVvf1sow1MU4npJPewEAwhPRb6CWsk4RX9RFt2PRbj",
     "5EsrMfo7UcPs6AqAotU47VmYGfLHntS9JzhEwbY2EJMcWQxQ",  # server
     "5Dd8gaRNdhm1YP7G1hcB1N842ecAUQmbLjCRLqH5ycaTGrWv",
-=======
->>>>>>> fe4c5e48
     "5DnXm2tBGAD57ySJv5SfpTfLcsQbSKKp6xZKFWABw3cYUgqg",
-    "5DXTJSPVvf1sow1MU4npJPewEAwhPRb6CWsk4RX9RFt2PRbj",  # server
 ]
 
 WHITELISTED_KEYS = testnet_key + test_key + valid_validators
