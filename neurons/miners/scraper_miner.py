import re
import os
import time
import copy
import wandb
import json
import pathlib
import asyncio
import template
import argparse
import requests
import threading
import traceback
import numpy as np
import pandas as pd
import bittensor as bt

from openai import OpenAI
from functools import partial
from collections import deque
from openai import AsyncOpenAI
from starlette.types import Send
from abc import ABC, abstractmethod
from transformers import GPT2Tokenizer
from config import get_config, check_config
from typing import List, Dict, Tuple, Union, Callable, Awaitable

from template.utils import get_version
from template.protocol import (
    StreamPrompting,
    IsAlive,
    ScraperStreamingSynapse,
    TwitterPromptAnalysisResult,
)
from template.services.twitter_api_wrapper import TwitterAPIClient
from template.db import DBClient, get_random_tweets
<<<<<<< HEAD
from template.tools.serp.serp_google_search_tool import SerpGoogleSearchTool
from template.tools.twitter.twitter_summary import summarize_twitter_data
from template.tools.serp.serp_summary import summarize_serp_google_search_data

# from template.tools.tool_manager import ToolManager
=======
from template.utils import save_logs_from_miner
>>>>>>> 9119742c

OpenAI.api_key = os.environ.get("OPENAI_API_KEY")
if not OpenAI.api_key:
    raise ValueError("Please set the OPENAI_API_KEY environment variable.")

client = AsyncOpenAI(timeout=60.0)


class ScraperMiner:
    def __init__(self, miner: any):
        self.miner = miner

    async def intro_text(self, model, prompt, send, is_intro_text):
        bt.logging.trace("miner.intro_text => ", self.miner.config.miner.intro_text)
        bt.logging.trace("Synapse.is_intro_text => ", is_intro_text)
        if not self.miner.config.miner.intro_text:
            return

        if not is_intro_text:
            return

        bt.logging.trace("Run intro text")

        content = f"""
        Generate introduction for that prompt: "{prompt}",

        Something like it: "To effectively address your query, my approach involves a comprehensive analysis and integration of relevant Twitter and Google web search data. Here's how it works:

        Question or Topic Analysis: I start by thoroughly examining your question or topic to understand the core of your inquiry or the specific area you're interested in.

        Twitter Data Search: Next, I delve into Twitter, seeking out information, discussions, and insights that directly relate to your prompt.
        Google search: Next, I search Google, seeking out information, discussions, and insights that directly relate to your prompt.

        Synthesis and Response: After gathering and analyzing this data, I compile my findings and craft a detailed response, which will be presented below"

        Output: Just return only introduction text without your comment
        """
        messages = [{"role": "user", "content": content}]
        response = await client.chat.completions.create(
            model=model,
            messages=messages,
            temperature=0.4,
            stream=True,
            # seed=seed,
        )

        response_streamer = ResponseStreamer(send=send)
        await response_streamer.stream_response(response=response, wait_time=0.1)

        return response_streamer.get_full_text()

    async def fetch_tweets(self, prompt):
        filtered_tweets = []
        prompt_analysis = None
        if self.miner.config.miner.mock_dataset:
            # todo we can find tweets based on twitter_query
            filtered_tweets = get_random_tweets(15)
        else:
            openai_query_model = self.miner.config.miner.openai_query_model
            openai_fix_query_model = self.miner.config.miner.openai_fix_query_model
            tw_client = TwitterAPIClient(
                openai_query_model=openai_query_model,
                openai_fix_query_model=openai_fix_query_model,
            )
            filtered_tweets, prompt_analysis = (
                await tw_client.analyse_prompt_and_fetch_tweets(
                    prompt, is_recent_tweets=True
                )
            )
        return filtered_tweets, prompt_analysis

    async def finalize_summary(self, prompt, model, information):
        content = f"""
            In <UserPrompt> provided User's prompt (Question).
            In <Information>, provided highlighted key information and relevant links from Twitter and Google Search.
            
            <UserPrompt>
            {prompt}
            </UserPrompt>

                Output Guidelines (Tasks):
                1. Summary: Conduct a thorough analysis of <TwitterData> in relation to <UserPrompt> and generate a comprehensive summary.
                2. Relevant Links: Provide a selection of Twitter links that directly correspond to the <UserPrompt>. For each link, include a concise explanation that connects its relevance to the user's question.
                Synthesize insights from both the <UserPrompt> and the <TwitterData> to formulate a well-rounded response. But don't provide any twitter link, which is not related to <UserPrompt>.
                3. Highlight Key Information: Identify and emphasize any crucial information that will be beneficial to the user.
                4. You would explain how you did retrieve data based on <PromptAnalysis>.

            <Information>
            {information}
            </Information>
        """

        system_message = """As a summary analyst, your task is to provide users with a clear and concise summary derived from the given information and the user's query.

        Output Guidelines (Tasks):
        1. Summary: Conduct a thorough analysis of <Information> in relation to <UserPrompt> and generate a comprehensive summary.

        Operational Rules:
        1. Emphasis on Critical Issues: Focus on and clearly explain any significant issues or points of interest that emerge from the analysis.
        2. Seamless Integration: Avoid explicitly stating "Based on the provided <Information>" in responses. Assume user awareness of the data integration process.
        3. Not return text like <UserPrompt> to your response, make response easy to understand to any user.
        4. Start text with bold text "Summary:".
        """

        messages = [
            {"role": "system", "content": system_message},
            {"role": "user", "content": content},
        ]

        return await client.chat.completions.create(
            model=model,
            messages=messages,
            temperature=0.1,
            stream=True,
        )

    def prepare_tweets_data_for_finalize(self, tweets):
        data = []

        users = tweets.get("includes", {}).get("users", [])

        for tweet in tweets.get("data", []):
            author_id = tweet.get("author_id")

            author = (
                next((user for user in users if user.get("id") == author_id), None)
                or {}
            )

            data.append(
                {
                    "id": tweet.get("id"),
                    "text": tweet.get("text"),
                    "author_id": tweet.get("author_id"),
                    "created_at": tweet.get("created_at"),
                    "url": "https://twitter.com/{}/status/{}".format(
                        author.get("username"), tweet.get("id")
                    ),
                    "username": author.get("username"),
                }
            )

        return data

    async def smart_scraper(self, synapse: ScraperStreamingSynapse, send: Send):
        try:
            model = synapse.model
            prompt = synapse.messages
            seed = synapse.seed
            is_intro_text = synapse.is_intro_text
            bt.logging.trace(synapse)

            bt.logging.info(
                "================================== Prompt ==================================="
            )
            bt.logging.info(prompt)
            bt.logging.info(
                "================================== Prompt ===================================="
            )

            # tool_manager = ToolManager()
            # res = await tool_manager.run(prompt)
            # res = await tool_manager.run_old(prompt)
            # print(res)

            intro_response, (tweets, prompt_analysis), search_results = (
                await asyncio.gather(
                    self.intro_text(
                        model="gpt-3.5-turbo",
                        prompt=prompt,
                        send=send,
                        is_intro_text=is_intro_text,
                    ),
                    self.fetch_tweets(prompt),
                    SerpGoogleSearchTool().arun(prompt),
                )
            )

            bt.logging.info(
                "================================== Prompt analysis ==================================="
            )
            bt.logging.info(prompt_analysis)
            bt.logging.info(
                "================================== Prompt analysis ===================================="
            )
            # if prompt_analysis:
            #     synapse.set_prompt_analysis(prompt_analysis)

            # if not isinstance(tweets, str):
            #     tweets_json = json.dumps(tweets)
            #     synapse.set_tweets(tweets_json)
            # else:
            #     synapse.set_tweets(tweets)

            openai_summary_model = self.miner.config.miner.openai_summary_model

            twitter_task = summarize_twitter_data(
                prompt=prompt,
                model=openai_summary_model,
                filtered_tweets=self.prepare_tweets_data_for_finalize(tweets),
                prompt_analysis=prompt_analysis,
            )

            search_task = summarize_serp_google_search_data(
                prompt=prompt,
                model=openai_summary_model,
                data=search_results,
            )

            response_streamer = ResponseStreamer(send=send)

            for completed_task in asyncio.as_completed([twitter_task, search_task]):
                response = await completed_task
                await response_streamer.stream_response(response=response)

            final_summary = await self.finalize_summary(
                prompt, openai_summary_model, response_streamer.get_full_text()
            )

            await response_streamer.stream_response(response=final_summary)

            bt.logging.info(
                "================================== Completion Response ==================================="
            )
            bt.logging.info(
                f"{response_streamer.get_full_text()}"
            )  # Print the full text at the end
            bt.logging.info(
                "================================== Completion Response ==================================="
            )

            # Send prompt_analysis
            if prompt_analysis:
                prompt_analysis_response_body = {
                    "type": "prompt_analysis",
                    "content": prompt_analysis.dict(),
                }
                await send(
                    {
                        "type": "http.response.body",
                        "body": json.dumps(prompt_analysis_response_body).encode(
                            "utf-8"
                        ),
                        "more_body": True,
                    }
                )
                bt.logging.info("Prompt Analysis sent")

            # Send tweets
            tweets_amount = tweets.get("meta", {}).get("result_count", 0)
            if tweets:
                tweets_response_body = {"type": "tweets", "content": tweets}
                response_streamer.more_body = False
                await send(
                    {
                        "type": "http.response.body",
                        "body": json.dumps(tweets_response_body).encode("utf-8"),
                        "more_body": False,
                    }
                )
                bt.logging.info(f"Tweet data sent. Number of tweets: {tweets_amount}")

            if search_results:
                search_results_response_body = {
                    "type": "search",
                    "content": search_results,
                }
                response_streamer.more_body = False
                await send(
                    {
                        "type": "http.response.body",
                        "body": json.dumps(search_results_response_body).encode(
                            "utf-8"
                        ),
                        "more_body": False,
                    }
                )
                bt.logging.info("Search results data sent")

            if response_streamer.more_body:
                await send(
                    {
                        "type": "http.response.body",
                        "body": b"",
                        "more_body": False,
                    }
                )

<<<<<<< HEAD
            bt.logging.info("End of Streaming")
=======
            await save_logs_from_miner(
                self,
                synapse=synapse,
                prompt=prompt,
                completion=joined_full_text,
                prompt_analysis=prompt_analysis,
                data=tweets,
            )

            bt.logging.info(f"End of Streaming")
>>>>>>> 9119742c

        except Exception as e:
            bt.logging.error(f"error in twitter scraper {e}\n{traceback.format_exc()}")


class ResponseStreamer:
    def __init__(self, send: Send) -> None:
        self.buffer = []  # Reset buffer for finalizing data responses
        self.N = 1
        self.full_text = []  # Initialize a list to store all chunks of text
        self.more_body = True
        self.send = send

    async def send_text_event(self, text: str):
        text_data_json = json.dumps({"type": "text", "content": text})

        await self.send(
            {
                "type": "http.response.body",
                "body": text_data_json.encode("utf-8"),
                "more_body": True,
            }
        )

    async def stream_response(self, response, wait_time=None):
        await self.send_text_event("\n\n")

        async for chunk in response:
            token = chunk.choices[0].delta.content or ""
            self.buffer.append(token)
            self.full_text.append(token)  # Append the token to the full_text list

            if len(self.buffer) == self.N:
                joined_buffer = "".join(self.buffer)
                await self.send_text_event(joined_buffer)

                if wait_time is not None:
                    await asyncio.sleep(wait_time)

                bt.logging.trace(f"Streamed tokens: {joined_buffer}")
                self.buffer = []  # Clear the buffer for the next set of tokens

    def get_full_text(self):
        return "".join(self.full_text)<|MERGE_RESOLUTION|>--- conflicted
+++ resolved
@@ -34,15 +34,12 @@
 )
 from template.services.twitter_api_wrapper import TwitterAPIClient
 from template.db import DBClient, get_random_tweets
-<<<<<<< HEAD
 from template.tools.serp.serp_google_search_tool import SerpGoogleSearchTool
 from template.tools.twitter.twitter_summary import summarize_twitter_data
 from template.tools.serp.serp_summary import summarize_serp_google_search_data
 
 # from template.tools.tool_manager import ToolManager
-=======
 from template.utils import save_logs_from_miner
->>>>>>> 9119742c
 
 OpenAI.api_key = os.environ.get("OPENAI_API_KEY")
 if not OpenAI.api_key:
@@ -331,20 +328,16 @@
                     }
                 )
 
-<<<<<<< HEAD
-            bt.logging.info("End of Streaming")
-=======
             await save_logs_from_miner(
                 self,
                 synapse=synapse,
                 prompt=prompt,
-                completion=joined_full_text,
+                completion=response_streamer.get_full_text(),
                 prompt_analysis=prompt_analysis,
                 data=tweets,
             )
 
-            bt.logging.info(f"End of Streaming")
->>>>>>> 9119742c
+            bt.logging.info("End of Streaming")
 
         except Exception as e:
             bt.logging.error(f"error in twitter scraper {e}\n{traceback.format_exc()}")
