import re
import os
import time
import copy
import wandb
import json
import pathlib
import asyncio
import template
import argparse
import requests
import threading
import traceback
import numpy as np
import pandas as pd
import bittensor as bt

from openai import OpenAI
from functools import partial
from collections import deque
from openai import AsyncOpenAI
from starlette.types import Send
from abc import ABC, abstractmethod
from transformers import GPT2Tokenizer
from config import get_config, check_config
from typing import List, Dict, Tuple, Union, Callable, Awaitable

from template.utils import get_version
from template.protocol import (
    StreamPrompting,
    IsAlive,
    ScraperStreamingSynapse,
    TwitterPromptAnalysisResult,
)
from template.services.twitter_api_wrapper import TwitterAPIClient
from template.db import DBClient, get_random_tweets
from template.tools.serp.serp_google_search_tool import SerpGoogleSearchTool
from template.tools.twitter.twitter_summary import summarize_twitter_data
from template.tools.serp.serp_summary import summarize_serp_google_search_data

# from template.tools.tool_manager import ToolManager

OpenAI.api_key = os.environ.get("OPENAI_API_KEY")
if not OpenAI.api_key:
    raise ValueError("Please set the OPENAI_API_KEY environment variable.")

client = AsyncOpenAI(timeout=60.0)


class ScraperMiner:
    def __init__(self, miner: any):
        self.miner = miner

    async def intro_text(self, model, prompt, send, is_intro_text):
        bt.logging.trace("miner.intro_text => ", self.miner.config.miner.intro_text)
        bt.logging.trace("Synapse.is_intro_text => ", is_intro_text)
        if not self.miner.config.miner.intro_text:
            return

        if not is_intro_text:
            return

        bt.logging.trace("Run intro text")

        content = f"""
        Generate introduction for that prompt: "{prompt}",

        Something like it: "To effectively address your query, my approach involves a comprehensive analysis and integration of relevant Twitter and Google web search data. Here's how it works:

        Question or Topic Analysis: I start by thoroughly examining your question or topic to understand the core of your inquiry or the specific area you're interested in.

        Twitter Data Search: Next, I delve into Twitter, seeking out information, discussions, and insights that directly relate to your prompt.
        Google search: Next, I search Google, seeking out information, discussions, and insights that directly relate to your prompt.

        Synthesis and Response: After gathering and analyzing this data, I compile my findings and craft a detailed response, which will be presented below"

        Output: Just return only introduction text without your comment
        """
        messages = [{"role": "user", "content": content}]
        response = await client.chat.completions.create(
            model=model,
            messages=messages,
            temperature=0.4,
            stream=True,
            # seed=seed,
        )

        response_streamer = ResponseStreamer(send=send)
        await response_streamer.stream_response(response=response, wait_time=0.1)

        return response_streamer.get_full_text()

    async def fetch_tweets(self, prompt):
        filtered_tweets = []
        prompt_analysis = None
        if self.miner.config.miner.mock_dataset:
            # todo we can find tweets based on twitter_query
            filtered_tweets = get_random_tweets(15)
        else:
            openai_query_model = self.miner.config.miner.openai_query_model
            openai_fix_query_model = self.miner.config.miner.openai_fix_query_model
            tw_client = TwitterAPIClient(
                openai_query_model=openai_query_model,
                openai_fix_query_model=openai_fix_query_model,
            )
            filtered_tweets, prompt_analysis = (
                await tw_client.analyse_prompt_and_fetch_tweets(
                    prompt, is_recent_tweets=True
                )
            )
        return filtered_tweets, prompt_analysis

    async def finalize_summary(self, prompt, model, information):
        content = f"""
            In <UserPrompt> provided User's prompt (Question).
            In <Information>, provided highlighted key information and relevant links from Twitter and Google Search.
            
<<<<<<< HEAD
            <UserPrompt>
            {prompt}
            </UserPrompt>


            <Information>
            {information}
            </Information>
        """

        system_message = """As a summary analyst, your task is to provide users with a clear and concise summary derived from the given information and the user's query.

        Output Guidelines (Tasks):
        1. Summary: Conduct a thorough analysis of <Information> in relation to <UserPrompt> and generate a comprehensive summary.

        Operational Rules:
        1. Emphasis on Critical Issues: Focus on and clearly explain any significant issues or points of interest that emerge from the analysis.
        2. Seamless Integration: Avoid explicitly stating "Based on the provided <Information>" in responses. Assume user awareness of the data integration process.
        3. Not return text like <UserPrompt> to your response, make response easy to understand to any user.
        4. Start text with bold text "Summary:".
        """

=======
               Tasks:
                3. Highlight Key Information: Identify and emphasize any crucial information that will be beneficial to the user.
                4. You would explain how you did retrieve data based on Analysis of <UserPrompt>.

                Output Guidelines (Tasks):
                1. Summary: Conduct a thorough analysis of <TwitterData> in relation to <UserPrompt> and generate a comprehensive summary.
                2. Relevant Links: Provide a selection of Twitter links that directly correspond to the <UserPrompt>. For each link, include a concise explanation that connects its relevance to the user's question.
                Synthesize insights from both the <UserPrompt> and the <TwitterData> to formulate a well-rounded response. But don't provide any twitter link, which is not related to <UserPrompt>.
                3. Highlight Key Information: Identify and emphasize any crucial information that will be beneficial to the user.
                4. You would explain how you did retrieve data based on <PromptAnalysis>.

                Operational Rules:
                1. No <TwitterData> Scenario: If no TwitterData is provided, inform the user that current Twitter insights related to their topic are unavailable.
                3. Emphasis on Critical Issues: Focus on and clearly explain any significant issues or points of interest that emerge from the analysis.
                4. Seamless Integration: Avoid explicitly stating "Based on the provided <TwitterData>" in responses. Assume user awareness of the data integration process.
                5. Please separate your responses into sections for easy reading.
                6. <TwitterData>.id and <TwitterData>.username you can use generate tweet link, example: [username](https://twitter.com/<username>/statuses/<Id>)
                7. Not return text like <UserPrompt>, <PromptAnalysis>, <PromptAnalysis> to your response, make response easy to understand to any user.
            """
>>>>>>> b4bfb8fa
        messages = [
            {"role": "system", "content": system_message},
            {"role": "user", "content": content},
        ]

        return await client.chat.completions.create(
            model=model,
            messages=messages,
            temperature=0.1,
            stream=True,
        )

    async def smart_scraper(self, synapse: ScraperStreamingSynapse, send: Send):
        try:
            model = synapse.model
            prompt = synapse.messages
            seed = synapse.seed
            is_intro_text = synapse.is_intro_text
            bt.logging.trace(synapse)

            bt.logging.info(
                "================================== Prompt ==================================="
            )
            bt.logging.info(prompt)
            bt.logging.info(
                "================================== Prompt ===================================="
            )

            # tool_manager = ToolManager()
            # res = await tool_manager.run(prompt)
            # res = await tool_manager.run_old(prompt)
            # print(res)

            intro_response, (tweets, prompt_analysis), search_results = (
                await asyncio.gather(
                    self.intro_text(
                        model="gpt-3.5-turbo",
                        prompt=prompt,
                        send=send,
                        is_intro_text=is_intro_text,
                    ),
                    self.fetch_tweets(prompt),
                    SerpGoogleSearchTool().arun(prompt),
                )
            )

            bt.logging.info(
                "================================== Prompt analysis ==================================="
            )
            bt.logging.info(prompt_analysis)
            bt.logging.info(
                "================================== Prompt analysis ===================================="
            )
            # if prompt_analysis:
            #     synapse.set_prompt_analysis(prompt_analysis)

            # if not isinstance(tweets, str):
            #     tweets_json = json.dumps(tweets)
            #     synapse.set_tweets(tweets_json)
            # else:
            #     synapse.set_tweets(tweets)

            openai_summary_model = self.miner.config.miner.openai_summary_model

            twitter_task = summarize_twitter_data(
                prompt=prompt,
                model=openai_summary_model,
                filtered_tweets=tweets,
                prompt_analysis=prompt_analysis,
            )

            search_task = summarize_serp_google_search_data(
                prompt=prompt,
                model=openai_summary_model,
                data=search_results,
            )

            response_streamer = ResponseStreamer(send=send)

            for completed_task in asyncio.as_completed([twitter_task, search_task]):
                response = await completed_task
                await response_streamer.stream_response(response=response)

            final_summary = await self.finalize_summary(
                prompt, openai_summary_model, response_streamer.get_full_text()
            )

            await response_streamer.stream_response(response=final_summary)

            bt.logging.info(
                "================================== Completion Response ==================================="
            )
            bt.logging.info(
                f"{response_streamer.get_full_text()}"
            )  # Print the full text at the end
            bt.logging.info(
                "================================== Completion Response ==================================="
            )

            # Send prompt_analysis
            if prompt_analysis:
                prompt_analysis_response_body = {
                    "type": "prompt_analysis",
                    "content": prompt_analysis.dict(),
                }
                await send(
                    {
                        "type": "http.response.body",
                        "body": json.dumps(prompt_analysis_response_body).encode(
                            "utf-8"
                        ),
                        "more_body": True,
                    }
                )
                bt.logging.info("Prompt Analysis sent")

            # Send tweets
            tweets_amount = tweets.get("meta", {}).get("result_count", 0)
            if tweets:
                tweets_response_body = {"type": "tweets", "content": tweets}
                response_streamer.more_body = False
                await send(
                    {
                        "type": "http.response.body",
                        "body": json.dumps(tweets_response_body).encode("utf-8"),
                        "more_body": False,
                    }
                )
                bt.logging.info(f"Tweet data sent. Number of tweets: {tweets_amount}")

            if search_results:
                search_results_response_body = {
                    "type": "search",
                    "content": search_results,
                }
                response_streamer.more_body = False
                await send(
                    {
                        "type": "http.response.body",
                        "body": json.dumps(search_results_response_body).encode(
                            "utf-8"
                        ),
                        "more_body": False,
                    }
                )
                bt.logging.info("Search results data sent")

            if response_streamer.more_body:
                await send(
                    {
                        "type": "http.response.body",
                        "body": b"",
                        "more_body": False,
                    }
                )

            bt.logging.info("End of Streaming")

        except Exception as e:
            bt.logging.error(f"error in twitter scraper {e}\n{traceback.format_exc()}")


class ResponseStreamer:
    def __init__(self, send: Send) -> None:
        self.buffer = []  # Reset buffer for finalizing data responses
        self.N = 1
        self.full_text = []  # Initialize a list to store all chunks of text
        self.more_body = True
        self.send = send

    async def send_text_event(self, text: str):
        text_data_json = json.dumps({"type": "text", "content": text})

        await self.send(
            {
                "type": "http.response.body",
                "body": text_data_json.encode("utf-8"),
                "more_body": True,
            }
        )

    async def stream_response(self, response, wait_time=None):
        await self.send_text_event("\n\n")

        async for chunk in response:
            token = chunk.choices[0].delta.content or ""
            self.buffer.append(token)
            self.full_text.append(token)  # Append the token to the full_text list

            if len(self.buffer) == self.N:
                joined_buffer = "".join(self.buffer)
                await self.send_text_event(joined_buffer)

                if wait_time is not None:
                    await asyncio.sleep(wait_time)

                bt.logging.trace(f"Streamed tokens: {joined_buffer}")
                self.buffer = []  # Clear the buffer for the next set of tokens

    def get_full_text(self):
        return "".join(self.full_text)<|MERGE_RESOLUTION|>--- conflicted
+++ resolved
@@ -115,11 +115,16 @@
             In <UserPrompt> provided User's prompt (Question).
             In <Information>, provided highlighted key information and relevant links from Twitter and Google Search.
             
-<<<<<<< HEAD
             <UserPrompt>
             {prompt}
             </UserPrompt>
 
+                Output Guidelines (Tasks):
+                1. Summary: Conduct a thorough analysis of <TwitterData> in relation to <UserPrompt> and generate a comprehensive summary.
+                2. Relevant Links: Provide a selection of Twitter links that directly correspond to the <UserPrompt>. For each link, include a concise explanation that connects its relevance to the user's question.
+                Synthesize insights from both the <UserPrompt> and the <TwitterData> to formulate a well-rounded response. But don't provide any twitter link, which is not related to <UserPrompt>.
+                3. Highlight Key Information: Identify and emphasize any crucial information that will be beneficial to the user.
+                4. You would explain how you did retrieve data based on <PromptAnalysis>.
 
             <Information>
             {information}
@@ -138,27 +143,6 @@
         4. Start text with bold text "Summary:".
         """
 
-=======
-               Tasks:
-                3. Highlight Key Information: Identify and emphasize any crucial information that will be beneficial to the user.
-                4. You would explain how you did retrieve data based on Analysis of <UserPrompt>.
-
-                Output Guidelines (Tasks):
-                1. Summary: Conduct a thorough analysis of <TwitterData> in relation to <UserPrompt> and generate a comprehensive summary.
-                2. Relevant Links: Provide a selection of Twitter links that directly correspond to the <UserPrompt>. For each link, include a concise explanation that connects its relevance to the user's question.
-                Synthesize insights from both the <UserPrompt> and the <TwitterData> to formulate a well-rounded response. But don't provide any twitter link, which is not related to <UserPrompt>.
-                3. Highlight Key Information: Identify and emphasize any crucial information that will be beneficial to the user.
-                4. You would explain how you did retrieve data based on <PromptAnalysis>.
-
-                Operational Rules:
-                1. No <TwitterData> Scenario: If no TwitterData is provided, inform the user that current Twitter insights related to their topic are unavailable.
-                3. Emphasis on Critical Issues: Focus on and clearly explain any significant issues or points of interest that emerge from the analysis.
-                4. Seamless Integration: Avoid explicitly stating "Based on the provided <TwitterData>" in responses. Assume user awareness of the data integration process.
-                5. Please separate your responses into sections for easy reading.
-                6. <TwitterData>.id and <TwitterData>.username you can use generate tweet link, example: [username](https://twitter.com/<username>/statuses/<Id>)
-                7. Not return text like <UserPrompt>, <PromptAnalysis>, <PromptAnalysis> to your response, make response easy to understand to any user.
-            """
->>>>>>> b4bfb8fa
         messages = [
             {"role": "system", "content": system_message},
             {"role": "user", "content": content},
