--- conflicted
+++ resolved
@@ -53,10 +53,6 @@
 client = AsyncOpenAI(timeout=60.0)
 valid_hotkeys = []
 
-<<<<<<< HEAD
-
-=======
->>>>>>> 8ee49c8a
 class StreamMiner(ABC):
     def __init__(self, config=None, axon=None, wallet=None, subtensor=None):
         bt.logging.info("starting stream miner")
