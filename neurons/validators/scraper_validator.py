--- conflicted
+++ resolved
@@ -41,19 +41,8 @@
         self.weight = 1
         self.seed = 1234
         self.neuron = neuron
-<<<<<<< HEAD
-        self.timeout = 120
-        self.tools = [
-            "Recent Tweets",
-            "Web Search",
-            "Wikipedia Search",
-            "ArXiv Search",
-            "Youtube Search",
-        ]
-=======
         self.timeout = 150
         self.tools = ["Recent Tweets", "Web Search", "Wikipedia Search", "ArXiv Search", "Youtube Search"]
->>>>>>> f7d63713
 
         # Init device.
         bt.logging.debug("loading", "device")
