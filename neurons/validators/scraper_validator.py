import math
from datura.dataset.tool_return import ResponseOrder
import torch
import wandb
import random
import json
import bittensor as bt
from base_validator import AbstractNeuron
from datura.protocol import (
    ScraperStreamingSynapse,
    TwitterTweetSynapse,
    TwitterUserSynapse,
    SearchSynapse,
)
from datura.stream import process_async_responses
from reward import RewardModelType, RewardScoringType
from typing import List
from utils.mock import MockRewardModel
import time
from neurons.validators.reward.summary_relevance import SummaryRelevanceRewardModel
from neurons.validators.reward.twitter_content_relevance import (
    TwitterContentRelevanceModel,
)
from neurons.validators.reward.search_content_relevance import (
    WebSearchContentRelevanceModel,
)
from neurons.validators.reward.performance_reward import (
    PerformanceRewardModel,
)
from neurons.validators.reward.reward_llm import RewardLLM
from neurons.validators.utils.tasks import TwitterTask, SearchTask

from datura.dataset import QuestionsDataset
from datura.services.twitter_api_wrapper import TwitterAPIClient
from datura import QUERY_MINERS
import asyncio
from aiostream import stream
from datura.dataset.date_filters import (
    get_random_date_filter,
    get_specified_date_filter,
    DateFilterType,
)


class ScraperValidator:
    def __init__(self, neuron: AbstractNeuron):
        self.streaming = True
        self.query_type = "text"
        self.model = "gpt-3.5-turbo-0125"
        self.weight = 1
        self.seed = 1234
        self.neuron = neuron
        self.timeout = 180
        self.max_execution_times = [10, 20, 30, 30, 30, 30, 60, 60, 60, 120, 120, 180]
        self.tools = [
            ["Twitter Search", "Reddit Search"],
            ["Twitter Search", "Reddit Search"],
            ["Twitter Search", "Google Search"],
            ["Twitter Search", "Google Search"],
            ["Twitter Search", "Google Search"],
            ["Twitter Search", "Google Search"],
            ["Twitter Search", "Hacker News Search"],
            ["Twitter Search", "Hacker News Search"],
            ["Twitter Search", "Youtube Search"],
            ["Twitter Search", "Youtube Search"],
            ["Twitter Search", "Youtube Search"],
            ["Twitter Search", "Google News Search"],
            ["Twitter Search", "Reddit Search"],
            ["Twitter Search", "Reddit Search"],
            ["Twitter Search", "Hacker News Search"],
            ["Twitter Search", "ArXiv Search"],
            ["Twitter Search", "ArXiv Search"],
            ["Twitter Search", "Wikipedia Search"],
            ["Twitter Search", "Wikipedia Search"],
            ["Twitter Search", "Google Search"],
            ["Twitter Search", "Google News Search"],
            ["Twitter Search", "Google News Search"],
            ["Google Search"],
            ["Reddit Search"],
            ["Hacker News Search"],
            ["Youtube Search"],
            ["ArXiv Search"],
            ["Wikipedia Search"],
        ]
        self.language = "en"
        self.region = "us"
        self.date_filter = "qdr:w"  # Past week
        self.max_tools_result_amount = 10

        # Init device.
        bt.logging.debug("loading", "device")
        bt.logging.debug(
            "self.neuron.config.neuron.device = ", str(self.neuron.config.neuron.device)
        )

        self.reward_weights = torch.tensor(
            [
                self.neuron.config.reward.twitter_content_weight,
                self.neuron.config.reward.web_search_relavance_weight,
                self.neuron.config.reward.summary_relevance_weight,
                self.neuron.config.reward.performance_weight,
            ],
            dtype=torch.float32,
        ).to(self.neuron.config.neuron.device)

        if self.reward_weights.sum() != 1:
            message = (
                f"Reward function weights do not sum to 1 (Current sum: {self.reward_weights.sum()}.)"
                f"Check your reward config file at `reward/config.py` or ensure that all your cli reward flags sum to 1."
            )
            bt.logging.error(message)
            raise Exception(message)

        self.reward_llm = RewardLLM()
        # if (
        #     self.neuron.config.reward.twitter_content_weight > 0
        #     or self.neuron.config.reward.summary_relevance_weight > 0
        # ) and not self.neuron.config.neuron.is_disable_tokenizer_reward:
        #     self.reward_llm.init_pipe_zephyr()

        self.reward_functions = [
            (
                TwitterContentRelevanceModel(
                    device=self.neuron.config.neuron.device,
                    scoring_type=RewardScoringType.summary_relevance_score_template,
                    llm_reward=self.reward_llm,
                )
                if self.neuron.config.reward.twitter_content_weight > 0
                else MockRewardModel(RewardModelType.twitter_content_relevance.value)
            ),
            (
                WebSearchContentRelevanceModel(
                    device=self.neuron.config.neuron.device,
                    scoring_type=RewardScoringType.search_relevance_score_template,
                    llm_reward=self.reward_llm,
                )
                if self.neuron.config.reward.web_search_relavance_weight > 0
                else MockRewardModel(RewardModelType.search_content_relevance.value)
            ),
            (
                SummaryRelevanceRewardModel(
                    device=self.neuron.config.neuron.device,
                    scoring_type=RewardScoringType.summary_relevance_score_template,
                    llm_reward=self.reward_llm,
                )
                if self.neuron.config.reward.summary_relevance_weight > 0
                else MockRewardModel(RewardModelType.summary_relavance_match.value)
            ),
            (
                PerformanceRewardModel(
                    device=self.neuron.config.neuron.device,
                )
                if self.neuron.config.reward.performance_weight > 0
                else MockRewardModel(RewardModelType.performance_score.value)
            ),
        ]

        self.penalty_functions = [
            # LinkValidationPenaltyModel(max_penalty=0.7),
            # AccuracyPenaltyModel(max_penalty=1),
        ]
        self.twitter_api = TwitterAPIClient()

    async def run_task_and_score(
        self,
        task: TwitterTask,
        strategy=QUERY_MINERS.RANDOM,
        is_only_allowed_miner=True,
        # is_intro_text=False,
        specified_uids=None,
        date_filter=None,
        tools=[],
        language="en",
        region="us",
        google_date_filter="qdr:w",
<<<<<<< HEAD
        response_order=ResponseOrder.SUMMARY_FIRST,
        timeout=60,
=======
        response_order=ResponseOrder.SUMMARY_FIRST.value,
>>>>>>> 0ac9a1da
    ):
        task_name = task.task_name
        prompt = task.compose_prompt()

        bt.logging.debug("run_task", task_name)

        # Record event start time.
        event = {"name": task_name, "task_type": task.task_type}
        start_time = time.time()

        # Get random id on that step
        uids = await self.neuron.get_uids(
            strategy=strategy,
            is_only_allowed_miner=is_only_allowed_miner,
            specified_uids=specified_uids,
        )

        start_date = date_filter.start_date.strftime("%Y-%m-%dT%H:%M:%SZ")
        end_date = date_filter.end_date.strftime("%Y-%m-%dT%H:%M:%SZ")
        axons = [self.neuron.metagraph.axons[uid] for uid in uids]

        synapse = ScraperStreamingSynapse(
            prompt=prompt,
            model=self.model,
            seed=self.seed,
            # is_intro_text=is_intro_text,
            start_date=start_date,
            end_date=end_date,
            date_filter_type=date_filter.date_filter_type.value,
            tools=tools,
            language=language,
            region=region,
            google_date_filter=google_date_filter,
<<<<<<< HEAD
            response_order=response_order.value,
            max_execution_time=timeout,
=======
            response_order=response_order,
>>>>>>> 0ac9a1da
        )

        # Make calls in groups to avoid AioHTTP 100 connections limit
        axon_group_1 = axons[:80]
        axon_group_2 = axons[80:160]
        axon_group_3 = axons[160:]

        async_response_groups = await asyncio.gather(
            *[
                asyncio.create_task(
                    self.neuron.dendrite1.forward(
                        axons=axon_group_1,
                        synapse=synapse,
                        timeout=timeout,
                        streaming=self.streaming,
                        deserialize=False,
                    )
                ),
                asyncio.create_task(
                    self.neuron.dendrite2.forward(
                        axons=axon_group_2,
                        synapse=synapse,
                        timeout=timeout,
                        streaming=self.streaming,
                        deserialize=False,
                    )
                ),
                asyncio.create_task(
                    self.neuron.dendrite3.forward(
                        axons=axon_group_3,
                        synapse=synapse,
                        timeout=timeout,
                        streaming=self.streaming,
                        deserialize=False,
                    )
                ),
            ]
        )

        async_responses = []

        for async_response_group in async_response_groups:
            async_responses.extend(async_response_group)

        return async_responses, uids, event, start_time

    async def compute_rewards_and_penalties(
        self, event, prompt, task, responses, uids, start_time
    ):
        try:
            if not len(uids):
                bt.logging.warning("No UIDs provided for logging event.")
                return

            bt.logging.info("Computing rewards and penalties")

            rewards = torch.zeros(len(responses), dtype=torch.float32).to(
                self.neuron.config.neuron.device
            )

            all_rewards = []
            all_original_rewards = []
            val_score_responses_list = []

            for weight_i, reward_fn_i in zip(
                self.reward_weights, self.reward_functions
            ):
                start_time = time.time()
                (
                    reward_i_normalized,
                    reward_event,
                    val_score_responses,
                    original_rewards,
                ) = await reward_fn_i.apply(
                    task.base_text, responses, task.task_name, uids
                )

                all_rewards.append(reward_i_normalized)
                all_original_rewards.append(original_rewards)
                val_score_responses_list.append(val_score_responses)

                rewards += weight_i * reward_i_normalized.to(
                    self.neuron.config.neuron.device
                )
                if not self.neuron.config.neuron.disable_log_rewards:
                    event = {**event, **reward_event}
                execution_time = time.time() - start_time
                bt.logging.trace(str(reward_fn_i.name), reward_i_normalized.tolist())
                bt.logging.info(
                    f"Applied reward function: {reward_fn_i.name} in {execution_time / 60:.2f} minutes"
                )

            for penalty_fn_i in self.penalty_functions:
                raw_penalty_i, adjusted_penalty_i, applied_penalty_i = (
                    penalty_fn_i.apply_penalties(responses, task)
                )
                penalty_start_time = time.time()
                rewards *= applied_penalty_i.to(self.neuron.config.neuron.device)
                penalty_execution_time = time.time() - penalty_start_time
                if not self.neuron.config.neuron.disable_log_rewards:
                    event[penalty_fn_i.name + "_raw"] = raw_penalty_i.tolist()
                    event[penalty_fn_i.name + "_adjusted"] = adjusted_penalty_i.tolist()
                    event[penalty_fn_i.name + "_applied"] = applied_penalty_i.tolist()
                bt.logging.trace(str(penalty_fn_i.name), applied_penalty_i.tolist())
                bt.logging.info(
                    f"Applied penalty function: {penalty_fn_i.name} in {penalty_execution_time:.2f} seconds"
                )

            scattered_rewards = self.neuron.update_moving_averaged_scores(uids, rewards)
            self.log_event(
                task, event, start_time, uids, rewards, prompt=task.compose_prompt()
            )

            scores = torch.zeros(len(self.neuron.metagraph.hotkeys))
            uid_scores_dict = {}
            wandb_data = {
                "modality": "twitter_scrapper",
                "prompts": {},
                "responses": {},
                "scores": {},
                "timestamps": {},
                "summary_reward": {},
                "twitter_reward": {},
                "search_reward": {},
                "latency_reward": {},
            }
            bt.logging.info(
                f"======================== Reward ==========================="
            )
            # Initialize an empty list to accumulate log messages
            log_messages = []
            for uid_tensor, reward, response in zip(uids, rewards.tolist(), responses):
                uid = uid_tensor.item()
                completion_length = (
                    len(response.completion) if response.completion is not None else 0
                )
                completion_links_length = (
                    len(response.completion_links)
                    if response.completion_links is not None
                    else 0
                )
                # Accumulate log messages instead of logging them immediately
                log_messages.append(
                    f"UID: {uid}, R: {round(reward, 3)}, C: {completion_length}, L: {completion_links_length}"
                )
                bt.logging.trace(f"{response.completion}")

            # Log the accumulated messages in groups of three
            for i in range(0, len(log_messages), 3):
                bt.logging.info(" | ".join(log_messages[i : i + 3]))

            bt.logging.info(
                f"======================== Reward ==========================="
            )

            twitter_rewards = all_rewards[0]
            search_rewards = all_rewards[1]
            summary_rewards = all_rewards[2]
            latency_rewards = all_rewards[3]
            zipped_rewards = zip(
                uids,
                rewards.tolist(),
                responses,
                summary_rewards,
                twitter_rewards,
                search_rewards,
                latency_rewards,
            )

            for (
                uid_tensor,
                reward,
                response,
                summary_reward,
                twitter_reward,
                search_reward,
                latency_reward,
            ) in zipped_rewards:
                uid = uid_tensor.item()  # Convert tensor to int
                uid_scores_dict[uid] = reward
                scores[uid] = reward  # Now 'uid' is an int, which is a valid key type
                wandb_data["scores"][uid] = reward
                wandb_data["responses"][uid] = response.completion
                wandb_data["prompts"][uid] = prompt
                wandb_data["summary_reward"][uid] = summary_reward
                wandb_data["twitter_reward"][uid] = twitter_reward
                wandb_data["search_reward"][uid] = search_reward
                wandb_data["latency_reward"][uid] = latency_reward

            await self.neuron.update_scores(
                wandb_data=wandb_data,
                prompt=prompt,
                responses=responses,
                uids=uids,
                rewards=rewards,
                all_rewards=all_rewards,
                all_original_rewards=all_original_rewards,
                val_score_responses_list=val_score_responses_list,
                neuron=self.neuron,
            )

            return rewards, uids, val_score_responses_list, event
        except Exception as e:
            bt.logging.error(f"Error in compute_rewards_and_penalties: {e}")
            raise e

    def log_event(self, task, event, start_time, uids, rewards, prompt):
        event.update(
            {
                "step_length": time.time() - start_time,
                "prompt": prompt,
                "uids": uids.tolist(),
                "rewards": rewards.tolist(),
                "propmt": task.base_text,
            }
        )
        bt.logging.debug("Run Task event:", str(event))

    async def process_async_responses(async_responses):
        tasks = [resp for resp in async_responses]
        responses = await asyncio.gather(*tasks)
        for response in responses:
            stream_text = "".join([chunk[1] for chunk in response if not chunk[0]])
            if stream_text:
                yield stream_text  # Yield stream text as soon as it's available
            # Instead of returning, yield final synapse objects with a distinct flag
            final_synapse = next((chunk[1] for chunk in response if chunk[0]), None)
            if final_synapse:
                yield (True, final_synapse)  # Yield final synapse with a flag

    async def query_and_score(self, strategy=QUERY_MINERS.RANDOM):
        try:
            dataset = QuestionsDataset()
            tools = random.choice(self.tools)
            prompt = await dataset.generate_new_question_with_openai(tools)

            task_name = "augment"
            task = TwitterTask(
                base_text=prompt,
                task_name=task_name,
                task_type="twitter_scraper",
                criteria=[],
            )

            if not len(self.neuron.available_uids):
                bt.logging.info("No available UIDs, skipping task execution.")
                return

            bt.logging.debug(
                f"Query and score running with prompt: {prompt} and tools: {tools}"
            )

            max_execution_time = random.choice(self.max_execution_times)

            async_responses, uids, event, start_time = await self.run_task_and_score(
                task=task,
                strategy=strategy,
                is_only_allowed_miner=False,
                date_filter=get_random_date_filter(),
                tools=tools,
                language=self.language,
                region=self.region,
                google_date_filter=self.date_filter,
                timeout=max_execution_time,
            )

            final_synapses = []
            async for value in process_async_responses(
                async_responses, uids, start_time
            ):
                if isinstance(value, bt.Synapse):
                    final_synapses.append(value)
                else:
                    pass

            await self.compute_rewards_and_penalties(
                event=event,
                prompt=prompt,
                task=task,
                responses=final_synapses,
                uids=uids,
                start_time=start_time,
            )
        except Exception as e:
            bt.logging.error(f"Error in query_and_score: {e}")
            raise e

    async def organic(self, query):
        try:
            prompt = query["content"]
            tools = query.get("tools", [])
            date_filter_type = query.get("date_filter", DateFilterType.PAST_WEEK.value)
            date_filter_type = DateFilterType(date_filter_type)

            task_name = "augment"
            task = TwitterTask(
                base_text=prompt,
                task_name=task_name,
                task_type="twitter_scraper",
                criteria=[],
            )

            if not len(self.neuron.available_uids):
                bt.logging.info("Not available uids")
                raise StopAsyncIteration("Not available uids")

            date_filter = get_specified_date_filter(date_filter_type)

            async_responses, uids, event, start_time = await self.run_task_and_score(
                task=task,
                strategy=QUERY_MINERS.RANDOM,
                # This is set to false on Finney to allow all miners to participate from Datura UI
                is_only_allowed_miner=self.neuron.config.subtensor.network != "finney",
                # is_intro_text=True,
                tools=tools,
                language=self.language,
                region=self.region,
                date_filter=date_filter,
                google_date_filter=self.date_filter,
                timeout=10,
            )
            final_synapses = []
            for response in async_responses:
                async for value in response:
                    if isinstance(value, bt.Synapse):
                        final_synapses.append(value)
                    else:
                        yield value

            async def process_and_score_responses():
                await self.compute_rewards_and_penalties(
                    event=event,
                    prompt=prompt,
                    task=task,
                    responses=final_synapses,
                    uids=uids,
                    start_time=start_time,
                )

            asyncio.create_task(process_and_score_responses())
        except Exception as e:
            bt.logging.error(f"Error in organic: {e}")
            raise e

    def format_val_score_responses(self, val_score_responses_list):
        formatted_scores = []
        for response_dict in val_score_responses_list:
            if response_dict:  # Check if the dictionary is not empty
                formatted_scores.append(json.dumps(response_dict, indent=4))
            else:
                formatted_scores.append("{}")  # Empty dictionary
        return "\n".join(formatted_scores)

    async def organic_specified(self, query, specified_uids=None):
        def format_response(uid, text):
            return json.dumps(
                {"uid": uid, "type": "text", "content": text, "role": text}
            )

        try:
            prompt = query["content"]
            tools = query.get("tools", [])
            # tools = ["Google Search", "Youtube Search"]
            # tools = ["Twitter Search"]
            date_filter_type = query.get(
                "date_filter", DateFilterType.PAST_2_DAYS.value
            )
            date_filter_type = DateFilterType(date_filter_type)
            response_order = query.get(
                "response_order", ResponseOrder.SUMMARY_FIRST.value
            )

            task_name = "augment"
            task = TwitterTask(
                base_text=prompt,
                task_name=task_name,
                task_type="twitter_scraper",
                criteria=[],
            )

            if not len(self.neuron.available_uids):
                bt.logging.info("Not available uids")
                raise StopAsyncIteration("Not available uids")

            date_filter = get_specified_date_filter(date_filter_type)

            async_responses, uids, event, start_time = await self.run_task_and_score(
                task=task,
                strategy=QUERY_MINERS.ALL,
                is_only_allowed_miner=False,
                specified_uids=specified_uids,
                tools=tools,
                language=self.language,
                region=self.region,
                date_filter=date_filter,
                google_date_filter=self.date_filter,
                response_order=response_order,
            )

            async def stream_response(uid, async_response):
                yield format_response(uid, f"\n\nMiner UID {uid}\n")
                yield format_response(
                    uid, "----------------------------------------\n\n"
                )

                async for value in async_response:
                    if isinstance(value, bt.Synapse):
                        yield value
                    else:
                        yield json.dumps({"uid": uid, **json.loads(value)})

            async_responses_with_uid = [
                stream_response(uid.item(), response)
                for uid, response in zip(uids, async_responses)
            ]

            if len(async_responses_with_uid) > 0:
                merged_stream_with_uid = stream.merge(*async_responses_with_uid)

                final_synapses = []

                async with merged_stream_with_uid.stream() as streamer:
                    async for value in streamer:
                        if isinstance(value, bt.Synapse):
                            final_synapses.append(value)
                        else:
                            yield value

                for uid_tensor, response in zip(uids, final_synapses):
                    uid = uid_tensor.item()
                    yield format_response(
                        uid, "\n\n----------------------------------------\n"
                    )
                    yield format_response(
                        uid, f"Scoring Miner UID {uid}. Please wait for the score...\n"
                    )

                start_compute_time = time.time()

                rewards_task = asyncio.create_task(
                    self.compute_rewards_and_penalties(
                        event=event,
                        prompt=prompt,
                        task=task,
                        responses=final_synapses,
                        uids=uids,
                        start_time=start_time,
                    )
                )

                while not rewards_task.done():
                    await asyncio.sleep(
                        30
                    )  # Check every 30 seconds if the task is done
                    elapsed_time = time.time() - start_compute_time
                    if elapsed_time > 60:  # If more than one minute has passed
                        yield f"Waiting for reward scoring... {elapsed_time // 60} minutes elapsed.\n\n"
                        start_compute_time = time.time()  # Reset the timer

                rewards, uids, val_score_responses_list, event = await rewards_task
                for i, uid_tensor in enumerate(uids):
                    uid = uid_tensor.item()
                    reward = rewards[i].item()
                    response = final_synapses[i]

                    # val_score_response = self.format_val_score_responses([val_score_responses_list[i]])

                    tweet_details = val_score_responses_list[1][i]
                    web_details = val_score_responses_list[2][i]

                    search_content_relevance = event.get(
                        "search_content_relevance", [None]
                    )[i]
                    twitter_content_relevance = event.get(
                        "twitter_content_relevance", [None]
                    )[i]
                    summary_relevance = event.get("summary_relavance_match", [None])[i]

                    yield format_response(
                        uid, "----------------------------------------\n\n\n"
                    )
                    yield format_response(
                        uid, f"Miner UID {uid} Reward: {reward:.2f}\n\n\n"
                    )
                    yield format_response(
                        uid, f"Summary score: {summary_relevance:.4f}\n\n\n"
                    )
                    yield format_response(
                        uid, f"Twitter Score: {twitter_content_relevance:.4f}\n\n\n"
                    )
                    yield format_response(
                        uid, f"Web Score: {search_content_relevance}\n\n\n"
                    )
                    yield format_response(uid, f"Tweet details: {tweet_details}\n\n\n")
                    yield format_response(uid, f"Web details: {web_details}\n\n\n")

                missing_uids = set(specified_uids) - set(uid.item() for uid in uids)
                for missing_uid in missing_uids:
                    yield format_response(
                        missing_uid, f"No response from Miner ID: {missing_uid}\n"
                    )
        except Exception as e:
            bt.logging.error(f"Error in query_and_score: {e}")
            raise e

    async def search(self, query: str, tools: List[str], uid: int = None):
        try:
            task_name = "search"

            task = SearchTask(
                base_text=query,
                task_name=task_name,
                task_type="search",
                criteria=[],
            )

            if not len(self.neuron.available_uids):
                bt.logging.info("Not available uids")
                raise StopAsyncIteration("Not available uids")

            prompt = task.compose_prompt()

            bt.logging.debug("run_task", task_name)

            # If uid is not provided, get random uids
            if uid is None:
                uids = await self.neuron.get_uids(
                    strategy=QUERY_MINERS.RANDOM,
                    is_only_allowed_miner=False,
                    specified_uids=None,
                )

                if uids:
                    uid = uids[0]
                else:
                    raise StopAsyncIteration("No available uids")

            axon = self.neuron.metagraph.axons[uid]

            synapse = SearchSynapse(
                query=prompt,
                tools=tools,
                results={},
            )

            synapse: SearchSynapse = await self.neuron.dendrite.call(
                target_axon=axon,
                synapse=synapse,
                timeout=self.timeout,
                deserialize=False,
            )

            return synapse.results
        except Exception as e:
            bt.logging.error(f"Error in search: {e}")
            raise e

    async def get_twitter_user(self, body: dict, uid: int | None = None):
        try:
            task_name = "get_twitter_user"

            if not len(self.neuron.available_uids):
                bt.logging.info("Not available uids")
                raise StopAsyncIteration("Not available uids")

            bt.logging.debug("run_task", task_name)

            # If uid is not provided, get random uids
            if uid is None:
                uids = await self.neuron.get_uids(
                    strategy=QUERY_MINERS.RANDOM,
                    is_only_allowed_miner=False,
                    specified_uids=None,
                )

                if uids:
                    uid = uids[0]
                else:
                    raise StopAsyncIteration("No available uids")

            axon = self.neuron.metagraph.axons[uid]

            synapse = TwitterUserSynapse(
                # excpected as TwitterAPISynapseCall
                request_type=body.get("request_type").value,
                user_id=body.get("user_id"),
                username=body.get("username"),
                max_items=body.get("max_items"),
            )

            synapse: TwitterUserSynapse = await self.neuron.dendrite.call(
                target_axon=axon,
                synapse=synapse,
                timeout=self.timeout,
                deserialize=False,
            )

            return synapse.results
        except Exception as e:
            bt.logging.error(f"Error in getting twitter user: {e}")
            raise e

    async def get_tweets(self, body: dict, uid: int | None = None):
        try:
            task_name = "get_tweets"

            if not len(self.neuron.available_uids):
                bt.logging.info("Not available uids")
                raise StopAsyncIteration("Not available uids")

            bt.logging.debug("run_task", task_name)

            # If uid is not provided, get random uids
            if uid is None:
                uids = await self.neuron.get_uids(
                    strategy=QUERY_MINERS.RANDOM,
                    is_only_allowed_miner=False,
                    specified_uids=None,
                )

                if uids:
                    uid = uids[0]
                else:
                    raise StopAsyncIteration("No available uids")

            axon = self.neuron.metagraph.axons[uid]

            synapse = TwitterTweetSynapse(
                prompt=body.get("prompt"),
                max_items=body.get("max_items"),
                min_retweets=body.get("min_retweets"),
                min_likes=body.get("min_likes"),
                only_verified=body.get("only_verified"),
                only_twitter_blue=body.get("only_twitter_blue"),
                only_video=body.get("only_video"),
                only_image=body.get("only_image"),
                only_quote=body.get("only_quote"),
                start_date=body.get("start_date"),
                end_date=body.get("end_date"),
            )

            synapse: TwitterTweetSynapse = await self.neuron.dendrite.call(
                target_axon=axon,
                synapse=synapse,
                timeout=self.timeout,
                deserialize=False,
            )

            return synapse.results
        except Exception as e:
            bt.logging.error(f"Error in get_tweets: {e}")
            raise e<|MERGE_RESOLUTION|>--- conflicted
+++ resolved
@@ -173,12 +173,8 @@
         language="en",
         region="us",
         google_date_filter="qdr:w",
-<<<<<<< HEAD
         response_order=ResponseOrder.SUMMARY_FIRST,
         timeout=60,
-=======
-        response_order=ResponseOrder.SUMMARY_FIRST.value,
->>>>>>> 0ac9a1da
     ):
         task_name = task.task_name
         prompt = task.compose_prompt()
@@ -212,12 +208,8 @@
             language=language,
             region=region,
             google_date_filter=google_date_filter,
-<<<<<<< HEAD
             response_order=response_order.value,
             max_execution_time=timeout,
-=======
-            response_order=response_order,
->>>>>>> 0ac9a1da
         )
 
         # Make calls in groups to avoid AioHTTP 100 connections limit
