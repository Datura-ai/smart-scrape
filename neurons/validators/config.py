# The MIT License (MIT)
# Copyright © 2023 Yuma Rao
# Copyright © 2023 Opentensor Foundation

# Permission is hereby granted, free of charge, to any person obtaining a copy of this software and associated
# documentation files (the “Software”), to deal in the Software without restriction, including without limitation
# the rights to use, copy, modify, merge, publish, distribute, sublicense, and/or sell copies of the Software,
# and to permit persons to whom the Software is furnished to do so, subject to the following conditions:

# The above copyright notice and this permission notice shall be included in all copies or substantial portions of
# the Software.

# THE SOFTWARE IS PROVIDED “AS IS”, WITHOUT WARRANTY OF ANY KIND, EXPRESS OR IMPLIED, INCLUDING BUT NOT LIMITED TO
# THE WARRANTIES OF MERCHANTABILITY, FITNESS FOR A PARTICULAR PURPOSE AND NONINFRINGEMENT. IN NO EVENT SHALL
# THE AUTHORS OR COPYRIGHT HOLDERS BE LIABLE FOR ANY CLAIM, DAMAGES OR OTHER LIABILITY, WHETHER IN AN ACTION
# OF CONTRACT, TORT OR OTHERWISE, ARISING FROM, OUT OF OR IN CONNECTION WITH THE SOFTWARE OR THE USE OR OTHER
# DEALINGS IN THE SOFTWARE.

import os
import torch
import argparse
import bittensor as bt
from loguru import logger
from reward import DefaultRewardFrameworkConfig
from distutils.util import strtobool


def str2bool(v):
    return bool(strtobool(v))


def check_config(cls, config: "bt.Config"):
    r"""Checks/validates the config namespace object."""
    bt.logging.check_config(config)
    # bt.wallet.check_config(config)
    # bt.subtensor.check_config(config)

    if config.mock:
        config.neuron.mock_dataset = False
        config.wallet._mock = True

    full_path = os.path.expanduser(
        "{}/{}/{}/netuid{}/{}".format(
            config.logging.logging_dir,
            config.wallet.name,
            config.wallet.hotkey,
            config.netuid,
            # config.neuron.name,
            "validator",
        )
    )
    config.neuron.full_path = os.path.expanduser(full_path)
    if not os.path.exists(config.neuron.full_path):
        os.makedirs(config.neuron.full_path, exist_ok=True)

<<<<<<< HEAD
    if not config.neuron.save_events_disabled:
         # Check if "EVENTS" level already exists before adding it
=======
    if not config.neuron.dont_save_events:
        # Check if "EVENTS" level already exists before adding it
>>>>>>> d97a93d9
        if "EVENTS" not in [level.name for level in logger._core.levels.values()]:
            logger.level("EVENTS", no=38, icon="📝")
            
        logger.add(
            config.neuron.full_path + "/" + "completions.log",
            rotation=config.neuron.events_retention_size,
            serialize=True,
            enqueue=True,
            backtrace=False,
            diagnose=False,
            level="EVENTS",
            format="{time:YYYY-MM-DD at HH:mm:ss} | {level} | {message}",
        )


def add_args(cls, parser):
    parser.add_argument(
        "--netuid", type=int, help="Prompting network netuid", default=22
    )

    parser.add_argument("--wandb.off", action="store_false", dest="wandb_on")

    parser.set_defaults(wandb_on=True)

    parser.add_argument(
        "--neuron.name",
        type=str,
        help="Trials for this miner go in miner.root / (wallet_cold - wallet_hot) / miner.name. ",
        default="core_smart_scrape_validator",
    )

    # Netuid Arg
    parser.add_argument(
        "--neuron.device",
        type=str,
        help="Device to run the validator on.",
        default="cuda" if torch.cuda.is_available() else "cpu",
    )

    parser.add_argument(
        "--neuron.disable_log_rewards",
        action="store_true",
        help="Disable all reward logging, suppresses reward functions and their values from being logged to wandb.",
        default=False,
    )

    parser.add_argument(
        "--neuron.moving_average_alpha",
        type=float,
        help="Moving average alpha parameter, how much to add of the new observation.",
        default=0.2,
    )

    parser.add_argument(
        "--reward.summary_relevance_weight",
        type=float,
        help="adjusts the influence of a scoring model that evaluates the accuracy and relevance of a node's responses to given prompts.",
        default=DefaultRewardFrameworkConfig.summary_relevance_weight,
    )

    parser.add_argument(
        "--reward.twitter_content_weight",
        type=float,
        help="Specifies the weight for the reward model that evaluates the relevance and quality of summary text in conjunction with linked content data.",
        default=DefaultRewardFrameworkConfig.twitter_content_weight,
    )

    parser.add_argument(
        "--reward.web_search_relavance_weight",
        type=float,
        help="Specifies the weight for the reward model that evaluates the relevance and quality of search summary text in conjunction with linked content data.",
        default=DefaultRewardFrameworkConfig.web_search_relavance_weight,
    )

    parser.add_argument(
        "--reward.performance_weight",
        type=float,
        help="Specifies the weight for the reward model that evaluates the relevance and quality of search summary text in conjunction with linked content data.",
        default=DefaultRewardFrameworkConfig.performance_weight,
    )

    parser.add_argument(
        "--neuron.run_random_miner_syn_qs_interval",
        type=int,
        help="Sets the interval, in seconds, for querying a random subset of miners with synthetic questions. Set to a positive value to enable. A value of 0 disables this feature.",
        default=0,
    )

    parser.add_argument(
        "--neuron.run_all_miner_syn_qs_interval",
        type=int,
        help="Sets the interval, in seconds, for querying all miners with synthetic questions. Set to a positive value to enable. default is 30 minutes.",
        default=1800,
    )

    parser.add_argument(
        "--neuron.update_weight_interval",
        type=int,
        help="Defines the frequency (in seconds) at which the network's weight parameters are updated. The default interval is 1800 seconds (30 minutes).",
        default=1800,
    )

    parser.add_argument(
        "--neuron.update_available_uids_interval",
        type=int,
        help="Specifies the interval, in seconds, for updating the list of available UIDs. The default interval is 600 seconds (10 minutes).",
        default=600,
    )

    parser.add_argument(
        "--neuron.vpermit_tao_limit",
        type=int,
        help="The maximum number of TAO allowed to query a validator with a vpermit.",
        default=4096,
    )

    parser.add_argument(
        "--neuron.disable_twitter_completion_links_fetch",
        action="store_true",
        help="Enables the option to skip fetching content data for Twitter links, relying solely on the data provided by miners.",
        default=True,
    )

    parser.add_argument(
        "--neuron.only_allowed_miners",
        type=lambda x: x.split(","),
        help="A list of miner identifiers, hotkey",
        default=[],
    )
    parser.add_argument(
        "--neuron.checkpoint_block_length",
        type=int,
        help="Blocks before a checkpoint is saved.",
        default=50,
    )

    parser.add_argument(
        "--neuron.is_disable_tokenizer_reward",
        action="store_true",
        help="If enabled, activates a mock reward system for testing and development purposes without affecting the live reward mechanisms.",
        default=False,
    )

    parser.add_argument(
        "--neuron.disable_set_weights",
        action="store_true",
        help="Disables setting weights.",
        default=False,
    )

    # parser.add_argument(
    #     "--neuron.save_logs",
    #     type=str2bool,
    #     help="If True, the miner will save logs",
    #     default=True,
    # )


def config(cls):
    parser = argparse.ArgumentParser()
    bt.wallet.add_args(parser)
    bt.subtensor.add_args(parser)

    os.environ["BT_LOGGING_DEBUG"] = "True"
    bt.logging.add_args(parser)

    bt.axon.add_args(parser)
    cls.add_args(parser)
    return bt.config(parser)<|MERGE_RESOLUTION|>--- conflicted
+++ resolved
@@ -53,13 +53,8 @@
     if not os.path.exists(config.neuron.full_path):
         os.makedirs(config.neuron.full_path, exist_ok=True)
 
-<<<<<<< HEAD
     if not config.neuron.save_events_disabled:
          # Check if "EVENTS" level already exists before adding it
-=======
-    if not config.neuron.dont_save_events:
-        # Check if "EVENTS" level already exists before adding it
->>>>>>> d97a93d9
         if "EVENTS" not in [level.name for level in logger._core.levels.values()]:
             logger.level("EVENTS", no=38, icon="📝")
             
