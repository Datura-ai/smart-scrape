import torch
import wandb
import asyncio
import concurrent
import traceback
import random
import copy
import bittensor as bt
import template.utils as utils
import os
import time
import sys
from typing import List
from template.protocol import IsAlive
from neurons.validators.scraper_validator import ScraperValidator
from config import add_args, check_config, config
from weights import init_wandb, set_weights, get_weights
from traceback import print_exception
from base_validator import AbstractNeuron
from template import QUERY_MINERS
from template.misc import ttl_get_block
from template.utils import resync_metagraph, save_logs


class Neuron(AbstractNeuron):
    @classmethod
    def check_config(cls, config: "bt.Config"):
        check_config(cls, config)

    @classmethod
    def add_args(cls, parser):
        add_args(cls, parser)

    @classmethod
    def config(cls):
        return config(cls)

    subtensor: "bt.subtensor"
    wallet: "bt.wallet"
    metagraph: "bt.metagraph"
    dendrite: "bt.dendrite"

    scraper_validator: "ScraperValidator"
    moving_average_scores: torch.Tensor = None
    uid: int = None
    shutdown_event: asyncio.Event()

    @property
    def block(self):
        return ttl_get_block(self)

    def __init__(self):
        self.config = Neuron.config()
        self.check_config(self.config)
        bt.logging(config=self.config, logging_dir=self.config.neuron.full_path)
        print(self.config)
        bt.logging.info("neuron.__init__()")

        self.initialize_components()

        init_wandb(self)

        self.scraper_validator = ScraperValidator(neuron=self)
        bt.logging.info("initialized_validators")

        # Init the event loop.
        self.loop = asyncio.get_event_loop()
        self.step = 0
        self.check_registered()

        # Init Weights.
        bt.logging.debug("loading", "moving_averaged_scores")
        self.moving_averaged_scores = torch.zeros((self.metagraph.n)).to(
            self.config.neuron.device
        )
        bt.logging.debug(str(self.moving_averaged_scores))
        self.available_uids = []
        self.thread_executor = concurrent.futures.ThreadPoolExecutor(
            thread_name_prefix="asyncio"
        )
        # Init sync with the network. Updates the metagraph.
        self.sync()

    async def run_sync_in_async(self, fn):
        return await self.loop.run_in_executor(self.thread_executor, fn)

    def initialize_components(self):
        bt.logging(config=self.config, logging_dir=self.config.full_path)
        bt.logging.info(
            f"Running validator for subnet: {self.config.netuid} on network: {self.config.subtensor.chain_endpoint}"
        )
        self.wallet = bt.wallet(config=self.config)
        self.subtensor = bt.subtensor(config=self.config)
        self.metagraph = self.subtensor.metagraph(self.config.netuid)
        self.hotkeys = copy.deepcopy(self.metagraph.hotkeys)
        self.dendrite = bt.dendrite(wallet=self.wallet)
        self.uid = self.metagraph.hotkeys.index(self.wallet.hotkey.ss58_address)
        if self.wallet.hotkey.ss58_address not in self.metagraph.hotkeys:
            bt.logging.error(
                f"Your validator: {self.wallet} is not registered to chain connection: {self.subtensor}. Run btcli register --netuid 18 and try again."
            )
            exit()

    async def update_available_uids_periodically(self):
        while True:
            start_time = time.time()
            try:
                # if self.should_sync_metagraph():
                #     resync_metagraph(self)

                # unless it's used elsewhere.
                self.available_uids = await self.get_available_uids_is_alive()
                bt.logging.info(
                    f"Number of available UIDs for periodic update: Amount: {len(self.available_uids)}, UIDs: {self.available_uids}"
                )
            except Exception as e:
                bt.logging.error(
                    f"update_available_uids_periodically Failed to update available UIDs: {e}"
                )
                # Consider whether to continue or break the loop upon certain errors.

            end_time = time.time()
            execution_time = end_time - start_time
            bt.logging.info(
                f"update_available_uids_periodically Execution time for getting available UIDs amount is: {execution_time} seconds"
            )

            await asyncio.sleep(self.config.neuron.update_available_uids_interval)

    async def check_uid(self, axon, uid):
        """Asynchronously check if a UID is available."""
        try:
            response = await self.dendrite(
                axon, IsAlive(), deserialize=False, timeout=15
            )
            if response.is_success:
                bt.logging.trace(f"UID {uid} is active")
                return axon  # Return the axon info instead of the UID
            else:
                raise Exception(f"Is not active")
        except Exception as e:
            bt.logging.trace(f"Checking UID {uid}: {e}\n{traceback.format_exc()}")
            raise e

    async def get_available_uids_is_alive(self):
        """Get a dictionary of available UIDs and their axons asynchronously."""
        tasks = {
            uid.item(): self.check_uid(
                self.metagraph.axons[uid.item()],
                uid.item(),
            )
            for uid in self.metagraph.uids
        }
        results = await asyncio.gather(*tasks.values(), return_exceptions=True)

        # Filter out the exceptions and keep the successful results
        available_uids = [
            uid
            for uid, result in zip(tasks.keys(), results)
            if not isinstance(result, Exception)
        ]

        return available_uids

    async def get_uids(
        self,
        strategy=QUERY_MINERS.RANDOM,
        is_only_allowed_miner=False,
        specified_uids=None,
    ):
        if len(self.available_uids) == 0:
            bt.logging.info("No available UIDs, attempting to refresh list.")
            return self.available_uids

        # Filter uid_list based on specified_uids and only_allowed_miners
        uid_list = [
            uid
            for uid in self.available_uids
            if (not specified_uids or uid in specified_uids)
            and (
                not is_only_allowed_miner
                or self.metagraph.axons[uid].coldkey
                in self.config.neuron.only_allowed_miners
            )
        ]

        if strategy == QUERY_MINERS.RANDOM:
            uids = (
                torch.tensor([random.choice(uid_list)])
                if uid_list
                else torch.tensor([])
            )
        elif strategy == QUERY_MINERS.ALL:
            uids = torch.tensor(uid_list) if uid_list else torch.tensor([])
        bt.logging.info(f"Run uids ---------- Amount: {len(uids)} | {uids}")
        # uid_list = list(available_uids.keys())
        return uids.to(self.config.neuron.device)

    async def save_logs_in_chunks(self, prompt, logs):
        try:
            chunk_size = 50

            log_chunks = [
                logs[i : i + chunk_size] for i in range(0, len(logs), chunk_size)
            ]

            for chunk in log_chunks:
                await save_logs(
                    prompt=prompt,
                    logs=chunk,
                )
        except Exception as e:
            bt.logging.error(f"Error in save_logs_in_chunks: {e}")
            raise e

    async def update_scores(self, wandb_data, prompt, responses, uids, rewards):
        try:
            if self.config.wandb_on:
                wandb.log(wandb_data)

            if self.config.neuron.save_logs:
                weights = get_weights(self)

                logs = [
                    {
                        "completion": response.completion,
                        "prompt_analysis": response.prompt_analysis.dict(),
                        "data": response.miner_tweets,
                        "miner_uid": uid,
                        "score": reward,
                        "hotkey": response.axon.hotkey,
                        "coldkey": next(
                            axon.coldkey
                            for axon in self.metagraph.axons
                            if axon.hotkey == response.axon.hotkey
                        ),
                        "weight": weights.get(str(uid)),
                    }
                    for response, uid, reward in zip(
                        responses, uids.tolist(), rewards.tolist()
                    )
                ]

                asyncio.create_task(
                    self.save_logs_in_chunks(
                        prompt=prompt,
                        logs=logs,
                    )
                )
            # self.steps_passed += 1
        except Exception as e:
            bt.logging.error(f"Error in update_scores: {e}")
            raise e

    def update_moving_averaged_scores(self, uids, rewards):
        try:
            # Ensure uids is a tensor
            if not isinstance(uids, torch.Tensor):
                uids = torch.tensor(
                    uids, dtype=torch.long, device=self.config.neuron.device
                )

            # Ensure rewards is also a tensor and on the correct device
            if not isinstance(rewards, torch.Tensor):
                rewards = torch.tensor(rewards, device=self.config.neuron.device)

            scattered_rewards = self.moving_averaged_scores.scatter(
                0, uids, rewards
            ).to(self.config.neuron.device)
            average_reward = torch.mean(scattered_rewards)
            bt.logging.info(
                f"Scattered reward: {average_reward:.6f}"
            )  # Rounds to 6 decimal places for logging

            alpha = self.config.neuron.moving_average_alpha
            self.moving_averaged_scores = alpha * scattered_rewards + (
                1 - alpha
            ) * self.moving_averaged_scores.to(self.config.neuron.device)
            bt.logging.info(
                f"Moving averaged scores: {torch.mean(self.moving_averaged_scores):.6f}"
            )  # Rounds to 6 decimal places for logging
            return scattered_rewards
        except Exception as e:
            bt.logging.error(f"Error in update_moving_averaged_scores: {e}")
            raise e

    async def query_synapse(self, strategy=QUERY_MINERS.RANDOM):
        try:
            # self.metagraph = self.subtensor.metagraph(netuid=self.config.netuid)
            await self.scraper_validator.query_and_score(strategy)
        except Exception as e:
            bt.logging.error(f"General exception: {e}\n{traceback.format_exc()}")
            await asyncio.sleep(100)

    async def run_synthetic_queries(self, strategy=QUERY_MINERS.RANDOM):
        bt.logging.info(f"Starting run_synthetic_queries with strategy={strategy}")
        total_start_time = time.time()
        try:
            async def run_forward():
                start_time = time.time()
                bt.logging.info(f"Running step forward for query_synapse, Step: {self.step}")
                coroutines = [self.query_synapse(strategy) for _ in range(1)]
                await asyncio.gather(*coroutines)
                end_time = time.time()
<<<<<<< HEAD
                bt.logging.info(
                    f"Completed gathering coroutines for query_synapse in {end_time - start_time:.2f} seconds"
                )
=======
                elapsed_time_minutes = (end_time - start_time) / 60
                bt.logging.info(f"Finished running step forward for query_synapse in {elapsed_time_minutes:.2f} minutes, Step: {self.step}")
>>>>>>> 470b1705

            bt.logging.info("Running coroutines with run_until_complete")
            self.loop.run_until_complete(run_forward())
            bt.logging.info("Completed running coroutines with run_until_complete")

            sync_start_time = time.time()
            bt.logging.info("Calling sync method")
            self.sync()
            bt.logging.info("Completed calling sync method")
<<<<<<< HEAD

            sync_end_time = time.time()
            bt.logging.info(
                f"Sync method execution time: {sync_end_time - sync_start_time:.2f} seconds"
            )
=======
            sync_end_time = time.time()
            bt.logging.info(f"Sync method execution time: {(sync_end_time - sync_start_time) / 60:.2f} minutes, Step: {self.step}")
>>>>>>> 470b1705

            self.step += 1
            bt.logging.info(f"Incremented step to {self.step}")
        except Exception as err:
            bt.logging.error("Error in run_synthetic_queries", str(err))
            bt.logging.debug(print_exception(type(err), err, err.__traceback__))
        finally:
            total_end_time = time.time()
            total_execution_time = (total_end_time - total_start_time) / 60
            bt.logging.info(f"Total execution time for run_synthetic_queries: {total_execution_time:.2f} minutes")

    def sync(self):
        """
        Wrapper for synchronizing the state of the network for the given miner or validator.
        """
        # Ensure miner or validator hotkey is still registered on the network.
        self.check_registered()

        if self.should_sync_metagraph():
            bt.logging.info("Syncing metagraph as per condition.")
            resync_metagraph(self)
        else:
            bt.logging.info("No need to sync metagraph at this moment.")

        if self.should_set_weights():
            weight_set_start_time = time.time()
            bt.logging.info("Setting weights as per condition.")
            set_weights(self)
            weight_set_end_time = time.time()
            bt.logging.info(
                f"Weight setting execution time: {weight_set_end_time - weight_set_start_time:.2f} seconds"
            )
        else:
            bt.logging.info("No need to set weights at this moment.")

    def check_registered(self):
        # --- Check for registration.
        if not self.subtensor.is_hotkey_registered(
            netuid=self.config.netuid,
            hotkey_ss58=self.wallet.hotkey.ss58_address,
        ):
            bt.logging.error(
                f"Wallet: {self.wallet} is not registered on netuid {self.config.netuid}."
                f" Please register the hotkey using `btcli subnets register` before trying again"
            )
            sys.exit()

    def should_sync_metagraph(self):
        """
        Check if enough epoch blocks have elapsed since the last checkpoint to sync.
        """
        difference = self.block - self.metagraph.last_update[self.uid]
        print(
            f"Current block: {self.block}, Last update for UID {self.uid}: {self.metagraph.last_update[self.uid]}, Difference: {difference}"
        )
        should_set = difference > self.config.neuron.checkpoint_block_length
        bt.logging.info(f"Should set weights: {should_set}")
        # return should_set
        return True  # Update right not based on interval of synthetic data

    def should_set_weights(self) -> bool:
        # Don't set weights on initialization.
        # if self.step == 0:
        #     bt.logging.info("Skipping weight setting on initialization.")
        #     return False

        # Check if enough epoch blocks have elapsed since the last epoch.
        if self.config.neuron.disable_set_weights:
            bt.logging.info("Weight setting is disabled by configuration.")
            return False

        # Define appropriate logic for when set weights.
        difference = self.block - self.metagraph.last_update[self.uid]
        print(
            f"Current block: {self.block}, Last update for UID {self.uid}: {self.metagraph.last_update[self.uid]}, Difference: {difference}"
        )
        should_set = difference > self.config.neuron.checkpoint_block_length
        bt.logging.info(f"Should set weights: {should_set}")
        # return should_set
        return True  # Update right not based on interval of synthetic data

    async def run(self):
        await asyncio.sleep(10)
        self.sync()
        self.loop.create_task(self.update_available_uids_periodically())
        bt.logging.info(f"Validator starting at block: {self.block}")

        try:

            async def run_with_interval(interval, strategy):
                query_count = 0  # Initialize query count
                while True:
                    try:
                        if not self.available_uids:
                            bt.logging.info(
                                "No available UIDs, sleeping for 10 seconds."
                            )
                            await asyncio.sleep(10)
                            continue
                        self.loop.create_task(self.run_synthetic_queries(strategy))

<<<<<<< HEAD
                        await asyncio.sleep(
                            interval
                        )  # Wait for 1800 seconds (30 minutes)
=======
                        await asyncio.sleep(interval)  # Wait for 1800 seconds (30 minutes)

                        query_count += 1  # Increment query count after each interval
                        bt.logging.info(f"Executing next synthetic query #{query_count} after a wait interval of {interval} seconds.")
>>>>>>> 470b1705
                    except Exception as e:
                        bt.logging.error(f"Error during task execution: {e}")
                        await asyncio.sleep(interval)  # Wait before retrying

            if self.config.neuron.run_random_miner_syn_qs_interval > 0:
                self.loop.create_task(
                    run_with_interval(
                        self.config.neuron.run_all_miner_syn_qs_interval,
                        QUERY_MINERS.RANDOM,
                    )
                )

            if self.config.neuron.run_all_miner_syn_qs_interval > 0:
                self.loop.create_task(
                    run_with_interval(
                        self.config.neuron.run_all_miner_syn_qs_interval,
                        QUERY_MINERS.ALL,
                    )
                )
                # If someone intentionally stops the validator, it'll safely terminate operations.
        except KeyboardInterrupt:
            self.axon.stop()
            bt.logging.success("Validator killed by keyboard interrupt.")
            sys.exit()

        # In case of unforeseen errors, the validator will log the error and quit
        except Exception as err:
            bt.logging.error("Error during validation", str(err))
            bt.logging.debug(print_exception(type(err), err, err.__traceback__))
            self.should_exit = True


def main():
    asyncio.run(Neuron().run())


if __name__ == "__main__":
    main()<|MERGE_RESOLUTION|>--- conflicted
+++ resolved
@@ -302,14 +302,9 @@
                 coroutines = [self.query_synapse(strategy) for _ in range(1)]
                 await asyncio.gather(*coroutines)
                 end_time = time.time()
-<<<<<<< HEAD
                 bt.logging.info(
                     f"Completed gathering coroutines for query_synapse in {end_time - start_time:.2f} seconds"
                 )
-=======
-                elapsed_time_minutes = (end_time - start_time) / 60
-                bt.logging.info(f"Finished running step forward for query_synapse in {elapsed_time_minutes:.2f} minutes, Step: {self.step}")
->>>>>>> 470b1705
 
             bt.logging.info("Running coroutines with run_until_complete")
             self.loop.run_until_complete(run_forward())
@@ -319,16 +314,11 @@
             bt.logging.info("Calling sync method")
             self.sync()
             bt.logging.info("Completed calling sync method")
-<<<<<<< HEAD
 
             sync_end_time = time.time()
             bt.logging.info(
                 f"Sync method execution time: {sync_end_time - sync_start_time:.2f} seconds"
             )
-=======
-            sync_end_time = time.time()
-            bt.logging.info(f"Sync method execution time: {(sync_end_time - sync_start_time) / 60:.2f} minutes, Step: {self.step}")
->>>>>>> 470b1705
 
             self.step += 1
             bt.logging.info(f"Incremented step to {self.step}")
@@ -430,16 +420,9 @@
                             continue
                         self.loop.create_task(self.run_synthetic_queries(strategy))
 
-<<<<<<< HEAD
                         await asyncio.sleep(
                             interval
                         )  # Wait for 1800 seconds (30 minutes)
-=======
-                        await asyncio.sleep(interval)  # Wait for 1800 seconds (30 minutes)
-
-                        query_count += 1  # Increment query count after each interval
-                        bt.logging.info(f"Executing next synthetic query #{query_count} after a wait interval of {interval} seconds.")
->>>>>>> 470b1705
                     except Exception as e:
                         bt.logging.error(f"Error during task execution: {e}")
                         await asyncio.sleep(interval)  # Wait before retrying
