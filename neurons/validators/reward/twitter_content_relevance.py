--- conflicted
+++ resolved
@@ -241,16 +241,8 @@
                         + "Z"
                     )
 
-<<<<<<< HEAD
-                    if (
-                        not miner_tweet.get("created_at")
-                        == converted_val_tweet_created_at
-                    ):
-                        tweet_score = 0.5
-=======
                     if not miner_tweet.get("created_at") == converted_val_tweet_created_at:
                         tweet_score = 0 
->>>>>>> f7d63713
 
                 tweet_scores.append(tweet_score)
 
