--- conflicted
+++ resolved
@@ -96,20 +96,9 @@
         return None
 
     def get_successful_completions(self, responses: List[ScraperStreamingSynapse]):
-<<<<<<< HEAD
-        successful_completions = [
-            self.get_successful_completion(response) for response in responses
-        ]
-        return [
-            completion
-            for completion in successful_completions
-            if completion is not None
-        ]
-=======
         successful_completions = [self.get_successful_completion(response) for response in responses]
         return [completion for completion in successful_completions if completion is not None]
     
->>>>>>> f7d63713
 
     def get_successful_twitter_completion(self, response: ScraperStreamingSynapse):
         # Check if the response is successful.
@@ -202,9 +191,6 @@
             filled_rewards_normalized = filled_rewards_normalized.nan_to_num_(nan=0.0)
 
         # Return the filled rewards.
-<<<<<<< HEAD
-        return filled_rewards_normalized, reward_events, val_score_responses
-=======
         return filled_rewards_normalized, reward_events
     
     def calculate_adjusted_score(self, links_count: int, score: float, max_bonus: float = 0.2, link_sensitivity: int = 9) -> float:
@@ -232,5 +218,4 @@
         penalty_factor = (links_count / 10) ** 0.5
         adjusted_score = intermediate_score * penalty_factor
 
-        return adjusted_score
->>>>>>> f7d63713
+        return adjusted_score