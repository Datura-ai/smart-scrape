--- conflicted
+++ resolved
@@ -101,14 +101,10 @@
                 "Content-Type": "application/json",
             }
             response = requests.post(
-<<<<<<< HEAD
                 url=f"{URL_SUBNET_18}/text-validator/",
                 headers=headers,
                 json=data,
                 timeout=10 * 60,  # Timeout after 10 minutes
-=======
-                url=f"{URL_SUBNET_18}/text-validator/", headers=headers, json=data
->>>>>>> b4f6ced2
             )  # Using json parameter to automatically set the content-type to application/json
 
             if response.status_code in [401, 403]:
@@ -313,11 +309,7 @@
                     break
                 else:
                     bt.logging.info(
-<<<<<<< HEAD
-                        f"OpenAI Attempt for scoring. Remaining messages: {len(messages)}"
-=======
                         f"{source} Attempt for scoring. Remaining messages: {len(messages)}"
->>>>>>> b4f6ced2
                     )
             else:
                 bt.logging.info(
